--- conflicted
+++ resolved
@@ -1,897 +1,445 @@
-<<<<<<< HEAD
-{
-  "basics": {
-    "name": "Aviroop Mitra",
-    "label": "IISc CSA'27 • GATE CS AIR 65 (CS) • BE CSE, Jadavpur University, 2025",
-    "email": "aviroopmitra5@gmail.com",
-    "phone": "+91 79809 58951",
-    "location": "India",
-    "public_id": "aviroopmitra071003"
-  },
-  "work": [
-    {
-      "name": "Neurologic-ai",
-      "position": "Machine Learning Intern",
-      "location": "Kolkata, West Bengal, India",
-      "startDate": "2023-11",
-      "endDate": "2025-07",
-      "summary": "Intelligent Claim Orchestration in Guideware — Skan AI | May–Jun 2025\nAutomated claim creation and assignment in Guidewire ClaimCenter with a vision-to-reasoning pipeline that pairs GPT-4 Vision/Text (async Python, prompt-engineered with token-cost guardrails) and a hierarchical scorer operating on a 30-event window. Delivered 80% confidence (+23 pts over benchmark) and halved inference latency.\n\nDocument Intelligence Platform — Carelon Health | Mar–May 2025\nStreamlit-based interface drives a PDF-to-image flow where a layout-transformer isolates semantic zones; cropped sections are passed to async GPT-4 Vision (backed by Mistral OCR and Python imaging) and rendered with Pandas. The generalized architecture now ingests diverse healthcare documents and keeps end-to-end latency under 3s without sacrificing accuracy.",
-      "url": "https://www.linkedin.com/company/neurologicai/",
-      "public_id": "neurologicai",
-      "extracted_projects": [
-        {
-          "title": "Intelligent Claim Orchestration in Guideware",
-          "company": "Skan AI",
-          "duration": {
-            "start": {
-              "day": null,
-              "month": 5,
-              "year": 2025
-            },
-            "end": {
-              "day": null,
-              "month": 6,
-              "year": 2025
-            }
-          },
-          "description": "Automated claim creation and assignment in Guidewire ClaimCenter with a vision-to-reasoning pipeline that pairs GPT-4 Vision/Text (async Python, prompt-engineered with token-cost guardrails) and a hierarchical scorer operating on a 30-event window. Delivered 80% confidence (+23 pts over benchmark) and halved inference latency.",
-          "tech_highlights": [
-            "Guidewire ClaimCenter",
-            "GPT-4 Vision/Text",
-            "Python",
-            "80%",
-            "23 pts",
-            "halved inference latency"
-          ]
-        },
-        {
-          "title": "Document Intelligence Platform",
-          "company": "Carelon Health",
-          "duration": {
-            "start": {
-              "day": null,
-              "month": 3,
-              "year": 2025
-            },
-            "end": {
-              "day": null,
-              "month": 5,
-              "year": 2025
-            }
-          },
-          "description": "Streamlit-based interface drives a PDF-to-image flow where a layout-transformer isolates semantic zones; cropped sections are passed to async GPT-4 Vision (backed by Mistral OCR and Python imaging) and rendered with Pandas. The generalized architecture now ingests diverse healthcare documents and keeps end-to-end latency under 3s without sacrificing accuracy.",
-          "tech_highlights": [
-            "Streamlit",
-            "layout-transformer",
-            "GPT-4 Vision",
-            "Mistral OCR",
-            "Python",
-            "Pandas",
-            "3s"
-          ]
-        }
-      ],
-      "points": [
-        "Intelligent Claim Orchestration in Guideware — Skan AI | May–Jun 2025",
-        "Automated claim creation and assignment in Guidewire ClaimCenter with a vision-to-reasoning pipeline that pairs GPT-4 Vision/Text (async Python, prompt-engineered with token-cost guardrails) and a hierarchical scorer operating on a 30-event window. Delivered 80% confidence (+23 pts over benchmark) and halved inference latency.",
-        "Document Intelligence Platform — Carelon Health | Mar–May 2025",
-        "Streamlit-based interface drives a PDF-to-image flow where a layout-transformer isolates semantic zones; cropped sections are passed to async GPT-4 Vision (backed by Mistral OCR and Python imaging) and rendered with Pandas. The generalized architecture now ingests diverse healthcare documents and keeps end-to-end latency under 3s without sacrificing accuracy."
-      ],
-      "period": "Nov, 2023 – Jul, 2025"
-    },
-    {
-      "name": "PwC India",
-      "position": "Advisory Intern",
-      "location": "Kolkata, West Bengal, India",
-      "startDate": "2024-06",
-      "endDate": "2024-07",
-      "summary": "Full-Stack Ticket Platform | Jun–Jul 2024\nAngular + Spring Boot + MongoDB stack with JWT-secured role-based access. Provides a real-time ticket dashboard, template creation/search, appraisal & query threads, and an animated UI—while keeping CRUD latency under 50 ms. An API Gateway and client-side service discovery route traffic to horizontally duplicated ticket and auth services for effortless scale-out.",
-      "url": "http://www.pwc.com",
-      "public_id": "m/012_78",
-      "extracted_projects": [
-        {
-          "title": "Full-Stack Ticket Platform",
-          "company": null,
-          "duration": {
-            "start": {
-              "day": null,
-              "month": 6,
-              "year": 2024
-            },
-            "end": {
-              "day": null,
-              "month": 7,
-              "year": 2024
-            }
-          },
-          "description": "Angular + Spring Boot + MongoDB stack with JWT-secured role-based access. Provides a real-time ticket dashboard, template creation/search, appraisal & query threads, and an animated UI—while keeping CRUD latency under 50 ms. An API Gateway and client-side service discovery route traffic to horizontally duplicated ticket and auth services for effortless scale-out.",
-          "tech_highlights": [
-            "Angular",
-            "Spring Boot",
-            "MongoDB",
-            "JWT",
-            "API Gateway",
-            "client-side service discovery",
-            "50 ms"
-          ]
-        }
-      ],
-      "points": [
-        "Full-Stack Ticket Platform | Jun–Jul 2024",
-        "Angular + Spring Boot + MongoDB stack with JWT-secured role-based access. Provides a real-time ticket dashboard, template creation/search, appraisal & query threads, and an animated UI—while keeping CRUD latency under 50 ms. An API Gateway and client-side service discovery route traffic to horizontally duplicated ticket and auth services for effortless scale-out."
-      ],
-      "period": "Jun – Jul, 2024"
-    }
-  ],
-  "education": [
-    {
-      "institution": "Jadavpur University",
-      "area": "Computer Science and Engineering",
-      "studyType": "Bachelor of Engineering - BE (Hons.)",
-      "score": "8.25 (76.3%)",
-      "startDate": "2021-12",
-      "endDate": "2025-07",
-      "url": "",
-      "public_id": "",
-      "period": "Dec, 2021 – Jul, 2025"
-    },
-    {
-      "institution": "Burdwan Municipal High School",
-      "area": "Science",
-      "studyType": "Higher Secondary ",
-      "score": "O",
-      "startDate": "2019-07",
-      "endDate": "2021-03",
-      "url": "http://www.bmhschool.com/",
-      "public_id": "m/0b3xpm",
-      "period": "Jul, 2019 – Mar, 2021"
-    },
-    {
-      "institution": "Burdwan Town School",
-      "area": "",
-      "studyType": "Secondary",
-      "score": "AA",
-      "startDate": "2011-01",
-      "endDate": "2019-03",
-      "url": "",
-      "public_id": "",
-      "period": "Jan, 2011 – Mar, 2019"
-    }
-  ],
-  "awards": [
-    {
-      "title": "GATE CS, 2025",
-      "date": "Feb, 2025",
-      "awarder": "",
-      "summary": "AIR 65, 99.96 percentile",
-      "url": ""
-    },
-    {
-      "title": "Senior Scholar",
-      "date": "Jul, 2022",
-      "awarder": "Jagadish Bose National Science Talent Search",
-      "summary": "98.98 percentile",
-      "url": ""
-    },
-    {
-      "title": "Junior Scholar",
-      "date": "Mar, 2020",
-      "awarder": "Jagadish Bose National Science Talent Search",
-      "summary": "98.5 percentile",
-      "url": ""
-    }
-  ],
-  "projects": [
-    {
-      "name": "CVPipeline",
-      "description": "# Resume Generation Pipeline\n\nAn intelligent, automated resume generation system that transforms LinkedIn profile data into professional, AI-enhanced resumes with validated URLs and multiple output fo...",
-      "startDate": "2024-07",
-      "endDate": "2025-07",
-      "url": "https://github.com/Aviroop07/CVPipeline",
-      "points": [
-        {
-          "text": "Implemented a 6-step modular pipeline using LinkedIn API, OpenAI API, Google Knowledge Graph API, Playwright & PyGithub to fetch, transform, AI-enhance, validate, and generate HTML/PDF resumes.",
-          "highlights": [
-            "6-step",
-            "LinkedIn API",
-            "OpenAI API",
-            "Google Knowledge Graph API",
-            "Playwright",
-            "PyGithub"
-          ]
-        },
-        {
-          "text": "Validated 100% of URLs across profiles with async httpx-powered, multi-layer discovery and error-resilient url_validator module.",
-          "highlights": [
-            "100%",
-            "async",
-            "httpx",
-            "url_validator"
-          ]
-        },
-        {
-          "text": "Enhanced content for 100% of LinkedIn profiles with AI-driven skill filtering, experience extraction, and technical highlighting via openai_processor.",
-          "highlights": [
-            "100%",
-            "openai_processor"
-          ]
-        },
-        {
-          "text": "Generated responsive HTML and print-ready PDF in under 30s per profile using html_generator and pdf_generator with configurable styling.",
-          "highlights": [
-            "html_generator",
-            "pdf_generator",
-            "30s"
-          ]
-        }
-      ],
-      "period": "Jul, 2024 – Jul, 2025",
-      "commit_count": 55
-    },
-    {
-      "name": "VARC_APP",
-      "description": "# Daily Article Selector\n\nA Streamlit application that selects a random article daily from The Hindu or The Telegraph based on specified topic probabilities:\n\n- Business and economics (20%)\n- Science,...",
-      "startDate": "2025-04",
-      "endDate": "2025-04",
-      "url": "https://github.com/Aviroop07/VARC_APP",
-      "points": [
-        {
-          "text": "Implemented a Streamlit Python app selecting a daily article from The Hindu or The Telegraph with topic probabilities Business 20%, Science/Environment/Technology 50%, Art 20%, and Philosophy/Sociology 10%.",
-          "highlights": [
-            "Streamlit",
-            "Python",
-            "20%",
-            "50%",
-            "10%"
-          ]
-        },
-        {
-          "text": "Developed app/scrapers modules for two sources integrated with app/utils and data caching to ensure consistent daily outputs.",
-          "highlights": [
-            "app/scrapers modules",
-            "two sources",
-            "app/utils",
-            "data caching",
-            "daily outputs"
-          ]
-        },
-        {
-          "text": "Structured codebase into four core modules: app/components for UI, app/scrapers for scraping, app/utils for helpers, and main.py orchestrating workflow.",
-          "highlights": [
-            "four"
-          ]
-        },
-        {
-          "text": "Enabled a three-step setup: clone repo, pip install -r requirements.txt, and streamlit run app/main.py for immediate deployment.",
-          "highlights": [
-            "three-step",
-            "pip",
-            "streamlit"
-          ]
-        }
-      ],
-      "period": "Apr, 2025",
-      "commit_count": 20
-    },
-    {
-      "name": "distributed-p2p-network",
-      "description": "# Distributed Text Processing System\n\nA distributed system for processing and analyzing text data using multiple nodes for computation and storage.\n\n## System Architecture\n\nThe system consists of thre...",
-      "startDate": "2025-03",
-      "endDate": "2025-03",
-      "url": "https://github.com/Aviroop07/distributed-p2p-network",
-      "points": [
-        {
-          "text": "Implemented distributed text processing with Python 3.8+, FastAPI (API docs), and Streamlit (frontend) across five Main nodes (ports 8000–8999), ten Data nodes (9000–9999), and ten Compute nodes (10000–10999).",
-          "highlights": [
-            "Python",
-            "FastAPI",
-            "Streamlit",
-            "five Main nodes",
-            "ten Data nodes",
-            "ten Compute nodes"
-          ]
-        },
-        {
-          "text": "Engineered chunk-based storage with 10 Data nodes handling replication and persistence to optimize text data distribution.",
-          "highlights": [
-            "chunk-based storage",
-            "10 Data nodes",
-            "replication",
-            "persistence"
-          ]
-        },
-        {
-          "text": "Developed Compute node cluster generating embeddings and semantic similarity searches across 10 nodes for real-time analysis.",
-          "highlights": [
-            "10 nodes"
-          ]
-        },
-        {
-          "text": "Set up continuous integration and test suite using pytest for unit, integration, and frontend tests with coverage reporting.",
-          "highlights": [
-            "continuous integration",
-            "pytest",
-            "unit tests",
-            "integration tests",
-            "frontend tests",
-            "coverage reporting"
-          ]
-        }
-      ],
-      "period": "Mar, 2025",
-      "commit_count": 1
-    }
-  ],
-  "skills": [
-    {
-      "name": "Python (Programming Language)"
-    },
-    {
-      "name": "C++"
-    },
-    {
-      "name": "JavaScript"
-    },
-    {
-      "name": "Java"
-    },
-    {
-      "name": "C (Programming Language)"
-    },
-    {
-      "name": "NumPy"
-    },
-    {
-      "name": "Pandas (Software)"
-    },
-    {
-      "name": "Scikit-Learn"
-    },
-    {
-      "name": "Natural Language Processing (NLP)"
-    },
-    {
-      "name": "Deep Learning"
-    },
-    {
-      "name": "Transformers"
-    },
-    {
-      "name": "REST APIs"
-    },
-    {
-      "name": "Node.js"
-    },
-    {
-      "name": "FastAPI"
-    },
-    {
-      "name": "OpenAI API"
-    },
-    {
-      "name": "Angular"
-    },
-    {
-      "name": "SQLAlchemy"
-    },
-    {
-      "name": "MySQL"
-    },
-    {
-      "name": "MongoDB"
-    },
-    {
-      "name": "SQL"
-    },
-    {
-      "name": "Git"
-    },
-    {
-      "name": "pytest"
-    },
-    {
-      "name": "Object-Oriented Programming (OOP)"
-    },
-    {
-      "name": "Graph Theory"
-    }
-  ],
-  "languages": [
-    {
-      "language": "Bengali",
-      "fluency": "NATIVE_OR_BILINGUAL"
-    },
-    {
-      "language": "English",
-      "fluency": "PROFESSIONAL_WORKING"
-    },
-    {
-      "language": "French",
-      "fluency": "ELEMENTARY"
-    }
-  ],
-  "skills_by_category": {
-    "Programming Languages": [
-      "Python (Programming Language)",
-      "C++",
-      "JavaScript",
-      "Java",
-      "C (Programming Language)"
-    ],
-    "Machine Learning & Data Science": [
-      "NumPy",
-      "Pandas (Software)",
-      "Scikit-Learn",
-      "Natural Language Processing (NLP)",
-      "Deep Learning",
-      "Transformers"
-    ],
-    "APIs & Frameworks": [
-      "REST APIs",
-      "Node.js",
-      "FastAPI",
-      "OpenAI API",
-      "Angular",
-      "SQLAlchemy"
-    ],
-    "Databases & Data Storage": [
-      "MySQL",
-      "MongoDB",
-      "SQL"
-    ],
-    "Developer Tools & QA": [
-      "Git",
-      "pytest"
-    ],
-    "Computer Science Fundamentals": [
-      "Object-Oriented Programming (OOP)",
-      "Graph Theory"
-    ]
-  }
-=======
-{
-  "basics": {
-    "name": "Aviroop Mitra",
-    "label": "IISc CSA'27 • GATE CS AIR 65 (CS) • BE CSE, Jadavpur University, 2025",
-    "email": "aviroopmitra5@gmail.com",
-    "phone": "+91 79809 58951",
-    "location": "India",
-    "public_id": "aviroopmitra071003"
-  },
-  "work": [
-    {
-      "name": "Neurologic-ai",
-      "position": "Machine Learning Intern",
-      "location": "Kolkata, West Bengal, India",
-      "startDate": "2023-11",
-      "endDate": "2025-07",
-      "summary": "Intelligent Claim Orchestration in Guideware — Skan AI | May–Jun 2025\nAutomated claim creation and assignment in Guidewire ClaimCenter with a vision-to-reasoning pipeline that pairs GPT-4 Vision/Text (async Python, prompt-engineered with token-cost guardrails) and a hierarchical scorer operating on a 30-event window. Delivered 80% confidence (+23 pts over benchmark) and halved inference latency.\n\nDocument Intelligence Platform — Carelon Health | Mar–May 2025\nStreamlit-based interface drives a PDF-to-image flow where a layout-transformer isolates semantic zones; cropped sections are passed to async GPT-4 Vision (backed by Mistral OCR and Python imaging) and rendered with Pandas. The generalized architecture now ingests diverse healthcare documents and keeps end-to-end latency under 3s without sacrificing accuracy.",
-      "url": "https://www.linkedin.com/company/neurologicai/",
-      "public_id": "neurologicai",
-      "extracted_projects": [
-        {
-          "title": "Intelligent Claim Orchestration in Guideware",
-          "company": "Skan AI",
-          "duration": {
-            "start": {
-              "day": null,
-              "month": 5,
-              "year": 2025
-            },
-            "end": {
-              "day": null,
-              "month": 6,
-              "year": 2025
-            }
-          },
-          "description": "Automated claim creation and assignment in Guidewire ClaimCenter with a vision-to-reasoning pipeline that pairs GPT-4 Vision/Text (async Python, prompt-engineered with token-cost guardrails) and a hierarchical scorer operating on a 30-event window. Delivered 80% confidence (+23 pts over benchmark) and halved inference latency.",
-          "tech_highlights": [
-            "Guidewire ClaimCenter",
-            "GPT-4 Vision/Text",
-            "Python",
-            "prompt-engineered",
-            "token-cost guardrails",
-            "hierarchical scorer",
-            "80% confidence",
-            "+23 pts",
-            "halved inference latency"
-          ]
-        },
-        {
-          "title": "Document Intelligence Platform",
-          "company": "Carelon Health",
-          "duration": {
-            "start": {
-              "day": null,
-              "month": 3,
-              "year": 2025
-            },
-            "end": {
-              "day": null,
-              "month": 5,
-              "year": 2025
-            }
-          },
-          "description": "Streamlit-based interface drives a PDF-to-image flow where a layout-transformer isolates semantic zones; cropped sections are passed to async GPT-4 Vision (backed by Mistral OCR and Python imaging) and rendered with Pandas. The generalized architecture now ingests diverse healthcare documents and keeps end-to-end latency under 3s without sacrificing accuracy.",
-          "tech_highlights": [
-            "Streamlit",
-            "layout-transformer",
-            "GPT-4 Vision",
-            "Mistral OCR",
-            "Python imaging",
-            "Pandas",
-            "3s"
-          ]
-        }
-      ],
-      "points": [
-        "Intelligent Claim Orchestration in Guideware — Skan AI | May–Jun 2025",
-        "Automated claim creation and assignment in Guidewire ClaimCenter with a vision-to-reasoning pipeline that pairs GPT-4 Vision/Text (async Python, prompt-engineered with token-cost guardrails) and a hierarchical scorer operating on a 30-event window. Delivered 80% confidence (+23 pts over benchmark) and halved inference latency.",
-        "Document Intelligence Platform — Carelon Health | Mar–May 2025",
-        "Streamlit-based interface drives a PDF-to-image flow where a layout-transformer isolates semantic zones; cropped sections are passed to async GPT-4 Vision (backed by Mistral OCR and Python imaging) and rendered with Pandas. The generalized architecture now ingests diverse healthcare documents and keeps end-to-end latency under 3s without sacrificing accuracy."
-      ],
-      "period": "Nov, 2023 – Jul, 2025"
-    },
-    {
-      "name": "PwC India",
-      "position": "Advisory Intern",
-      "location": "Kolkata, West Bengal, India",
-      "startDate": "2024-06",
-      "endDate": "2024-07",
-      "summary": "Full-Stack Ticket Platform | Jun–Jul 2024\nAngular + Spring Boot + MongoDB stack with JWT-secured role-based access. Provides a real-time ticket dashboard, template creation/search, appraisal & query threads, and an animated UI—while keeping CRUD latency under 50 ms. An API Gateway and client-side service discovery route traffic to horizontally duplicated ticket and auth services for effortless scale-out.",
-      "url": "http://www.pwc.com",
-      "public_id": "m/012_78",
-      "extracted_projects": [
-        {
-          "title": "Full-Stack Ticket Platform",
-          "company": null,
-          "duration": {
-            "start": {
-              "day": null,
-              "month": 6,
-              "year": 2024
-            },
-            "end": {
-              "day": null,
-              "month": 7,
-              "year": 2024
-            }
-          },
-          "description": "Angular + Spring Boot + MongoDB stack with JWT-secured role-based access. Provides a real-time ticket dashboard, template creation/search, appraisal & query threads, and an animated UI—while keeping CRUD latency under 50 ms. An API Gateway and client-side service discovery route traffic to horizontally duplicated ticket and auth services for effortless scale-out.",
-          "tech_highlights": [
-            "Angular",
-            "Spring Boot",
-            "MongoDB",
-            "JWT",
-            "50 ms",
-            "API Gateway",
-            "client-side service discovery"
-          ]
-        }
-      ],
-      "points": [
-        "Full-Stack Ticket Platform | Jun–Jul 2024",
-        "Angular + Spring Boot + MongoDB stack with JWT-secured role-based access. Provides a real-time ticket dashboard, template creation/search, appraisal & query threads, and an animated UI—while keeping CRUD latency under 50 ms. An API Gateway and client-side service discovery route traffic to horizontally duplicated ticket and auth services for effortless scale-out."
-      ],
-      "period": "Jun – Jul, 2024"
-    }
-  ],
-  "education": [
-    {
-      "institution": "Jadavpur University",
-      "area": "Computer Science and Engineering",
-      "studyType": "Bachelor of Engineering - BE (Hons.)",
-      "score": "8.25 (76.3%)",
-      "startDate": "2021-12",
-      "endDate": "2025-07",
-      "url": "",
-      "public_id": "",
-      "period": "Dec, 2021 – Jul, 2025"
-    },
-    {
-      "institution": "Burdwan Municipal High School",
-      "area": "Science",
-      "studyType": "Higher Secondary ",
-      "score": "O",
-      "startDate": "2019-07",
-      "endDate": "2021-03",
-      "url": "http://www.bmhschool.com/",
-      "public_id": "m/0b3xpm",
-      "period": "Jul, 2019 – Mar, 2021"
-    },
-    {
-      "institution": "Burdwan Town School",
-      "area": "",
-      "studyType": "Secondary",
-      "score": "AA",
-      "startDate": "2011-01",
-      "endDate": "2019-03",
-      "url": "",
-      "public_id": "",
-      "period": "Jan, 2011 – Mar, 2019"
-    }
-  ],
-  "awards": [
-    {
-      "title": "GATE CS, 2025",
-      "date": "Feb, 2025",
-      "awarder": "",
-      "summary": "AIR 65, 99.96 percentile",
-      "url": ""
-    },
-    {
-      "title": "Senior Scholar",
-      "date": "Jul, 2022",
-      "awarder": "Jagadish Bose National Science Talent Search",
-      "summary": "98.98 percentile",
-      "url": ""
-    },
-    {
-      "title": "Junior Scholar",
-      "date": "Mar, 2020",
-      "awarder": "Jagadish Bose National Science Talent Search",
-      "summary": "98.5 percentile",
-      "url": ""
-    }
-  ],
-  "projects": [
-    {
-      "name": "CVPipeline",
-      "description": "# Resume Generation Pipeline\n\nAn intelligent, automated resume generation system that transforms LinkedIn profile data into professional, AI-enhanced resumes with validated URLs and multiple output fo...",
-      "startDate": "2024-07",
-      "endDate": "2025-07",
-      "url": "https://github.com/Aviroop07/CVPipeline",
-      "points": [
-        {
-          "text": "Implemented a 6-step modular pipeline using LinkedIn API, OpenAI API, Google Knowledge Graph API, PyGithub, Playwright, httpx, python-dotenv and requests to fetch, transform, AI-enhance, validate URLs and generate HTML/PDF resumes.",
-          "highlights": [
-            "6-step",
-            "LinkedIn API",
-            "OpenAI API",
-            "Google Knowledge Graph API",
-            "PyGithub",
-            "Playwright",
-            "httpx",
-            "python-dotenv",
-            "requests"
-          ]
-        },
-        {
-          "text": "Developed async URL validator achieving complete link verification via multi-layer discovery across Google Knowledge Graph API, LinkedIn and profile fallback modules.",
-          "highlights": [
-            "Google Knowledge Graph API",
-            "LinkedIn",
-            "profile fallback modules"
-          ]
-        },
-        {
-          "text": "Generated responsive HTML resumes and print-ready PDFs with Playwright, outputting assets/index.html, assets/styles.css and Aviroop Mitra Resume.pdf.",
-          "highlights": [
-            "HTML",
-            "Playwright"
-          ]
-        },
-        {
-          "text": "Configured centralized styling and AI prompts in scripts/config.py to control fonts, color schemes, layout preferences and model settings.",
-          "highlights": [
-            "AI prompts"
-          ]
-        }
-      ],
-      "period": "Jul, 2024 – Jul, 2025",
-      "commit_count": 56
-    },
-    {
-      "name": "VARC_APP",
-      "description": "# Daily Article Selector\n\nA Streamlit application that selects a random article daily from The Hindu or The Telegraph based on specified topic probabilities:\n\n- Business and economics (20%)\n- Science,...",
-      "startDate": "2025-04",
-      "endDate": "2025-04",
-      "url": "https://github.com/Aviroop07/VARC_APP",
-      "points": [
-        {
-          "text": "Developed a Python Streamlit app using web scrapers for The Hindu and The Telegraph with a weighted 20% Business & economics, 50% Science & technology, 20% Art & literary criticism, and 10% Philosophy & sociology distribution to select one daily article.",
-          "highlights": [
-            "Python",
-            "Streamlit",
-            "web scrapers",
-            "20%",
-            "50%",
-            "20%",
-            "10%"
-          ]
-        },
-        {
-          "text": "Structured the codebase with app/components for UI, app/scrapers for crawlers, app/utils for utilities, main.py as the entrypoint, and a data folder to cache articles.",
-          "highlights": [
-            "app/components",
-            "app/scrapers",
-            "app/utils",
-            "main.py"
-          ]
-        },
-        {
-          "text": "Enabled 24-hour persistence of the selected article by caching it in the data directory and presenting it via a clean, intuitive Streamlit UI.",
-          "highlights": [
-            "24-hour",
-            "Streamlit UI"
-          ]
-        }
-      ],
-      "period": "Apr, 2025",
-      "commit_count": 20
-    },
-    {
-      "name": "distributed-p2p-network",
-      "description": "# Distributed Text Processing System\n\nA distributed system for processing and analyzing text data using multiple nodes for computation and storage.\n\n## System Architecture\n\nThe system consists of thre...",
-      "startDate": "2025-03",
-      "endDate": "2025-03",
-      "url": "https://github.com/Aviroop07/distributed-p2p-network",
-      "points": [
-        {
-          "text": "Implemented distributed text processing in Python 3.8+ using 5 Main Nodes (ports 8000–8999) for coordination, load balancing, and health monitoring.",
-          "highlights": [
-            "Python 3.8+",
-            "5 Main Nodes"
-          ]
-        },
-        {
-          "text": "Developed chunk-based storage layer with 10 Data Nodes (ports 9000–9999) managing replication and persistence across nodes.",
-          "highlights": [
-            "10 Data Nodes",
-            "9000–9999"
-          ]
-        },
-        {
-          "text": "Engineered compute cluster with 10 Compute Nodes (ports 10000–10999) performing text chunking, embedding generation, and semantic search.",
-          "highlights": [
-            "compute cluster",
-            "10 Compute Nodes",
-            "text chunking",
-            "embedding generation",
-            "semantic search"
-          ]
-        },
-        {
-          "text": "Configured development workflow with virtualenv and pip-managed dependencies, plus automated unit, integration, and frontend tests generating coverage reports.",
-          "highlights": [
-            "virtualenv",
-            "pip",
-            "unit tests",
-            "integration tests",
-            "frontend tests",
-            "coverage reports"
-          ]
-        }
-      ],
-      "period": "Mar, 2025",
-      "commit_count": 1
-    }
-  ],
-  "skills": [
-    {
-      "name": "Python"
-    },
-    {
-      "name": "C++"
-    },
-    {
-      "name": "JavaScript"
-    },
-    {
-      "name": "Java"
-    },
-    {
-      "name": "C"
-    },
-    {
-      "name": "SQL"
-    },
-    {
-      "name": "Machine Learning"
-    },
-    {
-      "name": "Deep Learning"
-    },
-    {
-      "name": "Natural Language Processing (NLP)"
-    },
-    {
-      "name": "Convolutional Neural Networks (CNN)"
-    },
-    {
-      "name": "Transformers"
-    },
-    {
-      "name": "Recommender Systems"
-    },
-    {
-      "name": "OpenAI API"
-    },
-    {
-      "name": "REST APIs"
-    },
-    {
-      "name": "FastAPI"
-    },
-    {
-      "name": "SQLAlchemy"
-    },
-    {
-      "name": "Scikit-Learn"
-    },
-    {
-      "name": "NumPy"
-    },
-    {
-      "name": "MySQL"
-    },
-    {
-      "name": "MongoDB"
-    },
-    {
-      "name": "Spring Boot"
-    },
-    {
-      "name": "Angular"
-    },
-    {
-      "name": "Node.js"
-    },
-    {
-      "name": "Cloud Computing"
-    }
-  ],
-  "languages": [
-    {
-      "language": "Bengali",
-      "fluency": "NATIVE_OR_BILINGUAL"
-    },
-    {
-      "language": "English",
-      "fluency": "PROFESSIONAL_WORKING"
-    },
-    {
-      "language": "French",
-      "fluency": "ELEMENTARY"
-    }
-  ],
-  "skills_by_category": {
-    "Programming Languages": [
-      "Python",
-      "C++",
-      "JavaScript",
-      "Java",
-      "C",
-      "SQL"
-    ],
-    "Machine Learning & AI": [
-      "Machine Learning",
-      "Deep Learning",
-      "Natural Language Processing (NLP)",
-      "Convolutional Neural Networks (CNN)",
-      "Transformers",
-      "Recommender Systems"
-    ],
-    "APIs & Libraries": [
-      "OpenAI API",
-      "REST APIs",
-      "FastAPI",
-      "SQLAlchemy",
-      "Scikit-Learn",
-      "NumPy"
-    ],
-    "Databases & Data Storage": [
-      "MySQL",
-      "MongoDB"
-    ],
-    "Frameworks & Platforms": [
-      "Spring Boot",
-      "Angular",
-      "Node.js"
-    ],
-    "DevOps & Cloud": [
-      "Cloud Computing"
-    ]
-  }
->>>>>>> 3e3e6e4c
+{
+  "basics": {
+    "name": "Aviroop Mitra",
+    "label": "IISc CSA'27 • GATE CS AIR 65 (CS) • BE CSE, Jadavpur University, 2025",
+    "email": "aviroopmitra5@gmail.com",
+    "phone": "+91 79809 58951",
+    "location": "India",
+    "public_id": "aviroopmitra071003"
+  },
+  "work": [
+    {
+      "name": "Neurologic-ai",
+      "position": "Machine Learning Intern",
+      "location": "Kolkata, West Bengal, India",
+      "startDate": "2023-11",
+      "endDate": "2025-07",
+      "summary": "Intelligent Claim Orchestration in Guideware — Skan AI | May–Jun 2025\nAutomated claim creation and assignment in Guidewire ClaimCenter with a vision-to-reasoning pipeline that pairs GPT-4 Vision/Text (async Python, prompt-engineered with token-cost guardrails) and a hierarchical scorer operating on a 30-event window. Delivered 80% confidence (+23 pts over benchmark) and halved inference latency.\n\nDocument Intelligence Platform — Carelon Health | Mar–May 2025\nStreamlit-based interface drives a PDF-to-image flow where a layout-transformer isolates semantic zones; cropped sections are passed to async GPT-4 Vision (backed by Mistral OCR and Python imaging) and rendered with Pandas. The generalized architecture now ingests diverse healthcare documents and keeps end-to-end latency under 3s without sacrificing accuracy.",
+      "url": "https://www.linkedin.com/company/neurologicai/",
+      "public_id": "neurologicai",
+      "extracted_projects": [
+        {
+          "title": "Intelligent Claim Orchestration in Guideware",
+          "company": "Skan AI",
+          "duration": {
+            "start": {
+              "day": null,
+              "month": 5,
+              "year": 2025
+            },
+            "end": {
+              "day": null,
+              "month": 6,
+              "year": 2025
+            }
+          },
+          "description": "Automated claim creation and assignment in Guidewire ClaimCenter with a vision-to-reasoning pipeline that pairs GPT-4 Vision/Text (async Python, prompt-engineered with token-cost guardrails) and a hierarchical scorer operating on a 30-event window. Delivered 80% confidence (+23 pts over benchmark) and halved inference latency.",
+          "tech_highlights": [
+            "Guidewire ClaimCenter",
+            "GPT-4 Vision/Text",
+            "Python",
+            "prompt-engineered",
+            "token-cost guardrails",
+            "hierarchical scorer",
+            "80% confidence",
+            "+23 pts",
+            "halved inference latency"
+          ]
+        },
+        {
+          "title": "Document Intelligence Platform",
+          "company": "Carelon Health",
+          "duration": {
+            "start": {
+              "day": null,
+              "month": 3,
+              "year": 2025
+            },
+            "end": {
+              "day": null,
+              "month": 5,
+              "year": 2025
+            }
+          },
+          "description": "Streamlit-based interface drives a PDF-to-image flow where a layout-transformer isolates semantic zones; cropped sections are passed to async GPT-4 Vision (backed by Mistral OCR and Python imaging) and rendered with Pandas. The generalized architecture now ingests diverse healthcare documents and keeps end-to-end latency under 3s without sacrificing accuracy.",
+          "tech_highlights": [
+            "Streamlit",
+            "layout-transformer",
+            "GPT-4 Vision",
+            "Mistral OCR",
+            "Python imaging",
+            "Pandas",
+            "3s"
+          ]
+        }
+      ],
+      "points": [
+        "Intelligent Claim Orchestration in Guideware — Skan AI | May–Jun 2025",
+        "Automated claim creation and assignment in Guidewire ClaimCenter with a vision-to-reasoning pipeline that pairs GPT-4 Vision/Text (async Python, prompt-engineered with token-cost guardrails) and a hierarchical scorer operating on a 30-event window. Delivered 80% confidence (+23 pts over benchmark) and halved inference latency.",
+        "Document Intelligence Platform — Carelon Health | Mar–May 2025",
+        "Streamlit-based interface drives a PDF-to-image flow where a layout-transformer isolates semantic zones; cropped sections are passed to async GPT-4 Vision (backed by Mistral OCR and Python imaging) and rendered with Pandas. The generalized architecture now ingests diverse healthcare documents and keeps end-to-end latency under 3s without sacrificing accuracy."
+      ],
+      "period": "Nov, 2023 – Jul, 2025"
+    },
+    {
+      "name": "PwC India",
+      "position": "Advisory Intern",
+      "location": "Kolkata, West Bengal, India",
+      "startDate": "2024-06",
+      "endDate": "2024-07",
+      "summary": "Full-Stack Ticket Platform | Jun–Jul 2024\nAngular + Spring Boot + MongoDB stack with JWT-secured role-based access. Provides a real-time ticket dashboard, template creation/search, appraisal & query threads, and an animated UI—while keeping CRUD latency under 50 ms. An API Gateway and client-side service discovery route traffic to horizontally duplicated ticket and auth services for effortless scale-out.",
+      "url": "http://www.pwc.com",
+      "public_id": "m/012_78",
+      "extracted_projects": [
+        {
+          "title": "Full-Stack Ticket Platform",
+          "company": null,
+          "duration": {
+            "start": {
+              "day": null,
+              "month": 6,
+              "year": 2024
+            },
+            "end": {
+              "day": null,
+              "month": 7,
+              "year": 2024
+            }
+          },
+          "description": "Angular + Spring Boot + MongoDB stack with JWT-secured role-based access. Provides a real-time ticket dashboard, template creation/search, appraisal & query threads, and an animated UI—while keeping CRUD latency under 50 ms. An API Gateway and client-side service discovery route traffic to horizontally duplicated ticket and auth services for effortless scale-out.",
+          "tech_highlights": [
+            "Angular",
+            "Spring Boot",
+            "MongoDB",
+            "JWT",
+            "50 ms",
+            "API Gateway",
+            "client-side service discovery"
+          ]
+        }
+      ],
+      "points": [
+        "Full-Stack Ticket Platform | Jun–Jul 2024",
+        "Angular + Spring Boot + MongoDB stack with JWT-secured role-based access. Provides a real-time ticket dashboard, template creation/search, appraisal & query threads, and an animated UI—while keeping CRUD latency under 50 ms. An API Gateway and client-side service discovery route traffic to horizontally duplicated ticket and auth services for effortless scale-out."
+      ],
+      "period": "Jun – Jul, 2024"
+    }
+  ],
+  "education": [
+    {
+      "institution": "Jadavpur University",
+      "area": "Computer Science and Engineering",
+      "studyType": "Bachelor of Engineering - BE (Hons.)",
+      "score": "8.25 (76.3%)",
+      "startDate": "2021-12",
+      "endDate": "2025-07",
+      "url": "",
+      "public_id": "",
+      "period": "Dec, 2021 – Jul, 2025"
+    },
+    {
+      "institution": "Burdwan Municipal High School",
+      "area": "Science",
+      "studyType": "Higher Secondary ",
+      "score": "O",
+      "startDate": "2019-07",
+      "endDate": "2021-03",
+      "url": "http://www.bmhschool.com/",
+      "public_id": "m/0b3xpm",
+      "period": "Jul, 2019 – Mar, 2021"
+    },
+    {
+      "institution": "Burdwan Town School",
+      "area": "",
+      "studyType": "Secondary",
+      "score": "AA",
+      "startDate": "2011-01",
+      "endDate": "2019-03",
+      "url": "",
+      "public_id": "",
+      "period": "Jan, 2011 – Mar, 2019"
+    }
+  ],
+  "awards": [
+    {
+      "title": "GATE CS, 2025",
+      "date": "Feb, 2025",
+      "awarder": "",
+      "summary": "AIR 65, 99.96 percentile",
+      "url": ""
+    },
+    {
+      "title": "Senior Scholar",
+      "date": "Jul, 2022",
+      "awarder": "Jagadish Bose National Science Talent Search",
+      "summary": "98.98 percentile",
+      "url": ""
+    },
+    {
+      "title": "Junior Scholar",
+      "date": "Mar, 2020",
+      "awarder": "Jagadish Bose National Science Talent Search",
+      "summary": "98.5 percentile",
+      "url": ""
+    }
+  ],
+  "projects": [
+    {
+      "name": "CVPipeline",
+      "description": "# Resume Generation Pipeline\n\nAn intelligent, automated resume generation system that transforms LinkedIn profile data into professional, AI-enhanced resumes with validated URLs and multiple output fo...",
+      "startDate": "2024-07",
+      "endDate": "2025-07",
+      "url": "https://github.com/Aviroop07/CVPipeline",
+      "points": [
+        {
+          "text": "Implemented a 6-step modular pipeline using LinkedIn API, OpenAI API, Google Knowledge Graph API, PyGithub, Playwright, httpx, python-dotenv and requests to fetch, transform, AI-enhance, validate URLs and generate HTML/PDF resumes.",
+          "highlights": [
+            "6-step",
+            "LinkedIn API",
+            "OpenAI API",
+            "Google Knowledge Graph API",
+            "PyGithub",
+            "Playwright",
+            "httpx",
+            "python-dotenv",
+            "requests"
+          ]
+        },
+        {
+          "text": "Developed async URL validator achieving complete link verification via multi-layer discovery across Google Knowledge Graph API, LinkedIn and profile fallback modules.",
+          "highlights": [
+            "Google Knowledge Graph API",
+            "LinkedIn",
+            "profile fallback modules"
+          ]
+        },
+        {
+          "text": "Generated responsive HTML resumes and print-ready PDFs with Playwright, outputting assets/index.html, assets/styles.css and Aviroop Mitra Resume.pdf.",
+          "highlights": [
+            "HTML",
+            "Playwright"
+          ]
+        },
+        {
+          "text": "Configured centralized styling and AI prompts in scripts/config.py to control fonts, color schemes, layout preferences and model settings.",
+          "highlights": [
+            "AI prompts"
+          ]
+        }
+      ],
+      "period": "Jul, 2024 – Jul, 2025",
+      "commit_count": 56
+    },
+    {
+      "name": "VARC_APP",
+      "description": "# Daily Article Selector\n\nA Streamlit application that selects a random article daily from The Hindu or The Telegraph based on specified topic probabilities:\n\n- Business and economics (20%)\n- Science,...",
+      "startDate": "2025-04",
+      "endDate": "2025-04",
+      "url": "https://github.com/Aviroop07/VARC_APP",
+      "points": [
+        {
+          "text": "Developed a Python Streamlit app using web scrapers for The Hindu and The Telegraph with a weighted 20% Business & economics, 50% Science & technology, 20% Art & literary criticism, and 10% Philosophy & sociology distribution to select one daily article.",
+          "highlights": [
+            "Python",
+            "Streamlit",
+            "web scrapers",
+            "20%",
+            "50%",
+            "20%",
+            "10%"
+          ]
+        },
+        {
+          "text": "Structured the codebase with app/components for UI, app/scrapers for crawlers, app/utils for utilities, main.py as the entrypoint, and a data folder to cache articles.",
+          "highlights": [
+            "app/components",
+            "app/scrapers",
+            "app/utils",
+            "main.py"
+          ]
+        },
+        {
+          "text": "Enabled 24-hour persistence of the selected article by caching it in the data directory and presenting it via a clean, intuitive Streamlit UI.",
+          "highlights": [
+            "24-hour",
+            "Streamlit UI"
+          ]
+        }
+      ],
+      "period": "Apr, 2025",
+      "commit_count": 20
+    },
+    {
+      "name": "distributed-p2p-network",
+      "description": "# Distributed Text Processing System\n\nA distributed system for processing and analyzing text data using multiple nodes for computation and storage.\n\n## System Architecture\n\nThe system consists of thre...",
+      "startDate": "2025-03",
+      "endDate": "2025-03",
+      "url": "https://github.com/Aviroop07/distributed-p2p-network",
+      "points": [
+        {
+          "text": "Implemented distributed text processing in Python 3.8+ using 5 Main Nodes (ports 8000–8999) for coordination, load balancing, and health monitoring.",
+          "highlights": [
+            "Python 3.8+",
+            "5 Main Nodes"
+          ]
+        },
+        {
+          "text": "Developed chunk-based storage layer with 10 Data Nodes (ports 9000–9999) managing replication and persistence across nodes.",
+          "highlights": [
+            "10 Data Nodes",
+            "9000–9999"
+          ]
+        },
+        {
+          "text": "Engineered compute cluster with 10 Compute Nodes (ports 10000–10999) performing text chunking, embedding generation, and semantic search.",
+          "highlights": [
+            "compute cluster",
+            "10 Compute Nodes",
+            "text chunking",
+            "embedding generation",
+            "semantic search"
+          ]
+        },
+        {
+          "text": "Configured development workflow with virtualenv and pip-managed dependencies, plus automated unit, integration, and frontend tests generating coverage reports.",
+          "highlights": [
+            "virtualenv",
+            "pip",
+            "unit tests",
+            "integration tests",
+            "frontend tests",
+            "coverage reports"
+          ]
+        }
+      ],
+      "period": "Mar, 2025",
+      "commit_count": 1
+    }
+  ],
+  "skills": [
+    {
+      "name": "Python"
+    },
+    {
+      "name": "C++"
+    },
+    {
+      "name": "JavaScript"
+    },
+    {
+      "name": "Java"
+    },
+    {
+      "name": "C"
+    },
+    {
+      "name": "SQL"
+    },
+    {
+      "name": "Machine Learning"
+    },
+    {
+      "name": "Deep Learning"
+    },
+    {
+      "name": "Natural Language Processing (NLP)"
+    },
+    {
+      "name": "Convolutional Neural Networks (CNN)"
+    },
+    {
+      "name": "Transformers"
+    },
+    {
+      "name": "Recommender Systems"
+    },
+    {
+      "name": "OpenAI API"
+    },
+    {
+      "name": "REST APIs"
+    },
+    {
+      "name": "FastAPI"
+    },
+    {
+      "name": "SQLAlchemy"
+    },
+    {
+      "name": "Scikit-Learn"
+    },
+    {
+      "name": "NumPy"
+    },
+    {
+      "name": "MySQL"
+    },
+    {
+      "name": "MongoDB"
+    },
+    {
+      "name": "Spring Boot"
+    },
+    {
+      "name": "Angular"
+    },
+    {
+      "name": "Node.js"
+    },
+    {
+      "name": "Cloud Computing"
+    }
+  ],
+  "languages": [
+    {
+      "language": "Bengali",
+      "fluency": "NATIVE_OR_BILINGUAL"
+    },
+    {
+      "language": "English",
+      "fluency": "PROFESSIONAL_WORKING"
+    },
+    {
+      "language": "French",
+      "fluency": "ELEMENTARY"
+    }
+  ],
+  "skills_by_category": {
+    "Programming Languages": [
+      "Python",
+      "C++",
+      "JavaScript",
+      "Java",
+      "C",
+      "SQL"
+    ],
+    "Machine Learning & AI": [
+      "Machine Learning",
+      "Deep Learning",
+      "Natural Language Processing (NLP)",
+      "Convolutional Neural Networks (CNN)",
+      "Transformers",
+      "Recommender Systems"
+    ],
+    "APIs & Libraries": [
+      "OpenAI API",
+      "REST APIs",
+      "FastAPI",
+      "SQLAlchemy",
+      "Scikit-Learn",
+      "NumPy"
+    ],
+    "Databases & Data Storage": [
+      "MySQL",
+      "MongoDB"
+    ],
+    "Frameworks & Platforms": [
+      "Spring Boot",
+      "Angular",
+      "Node.js"
+    ],
+    "DevOps & Cloud": [
+      "Cloud Computing"
+    ]
+  }
 }