--- conflicted
+++ resolved
@@ -112,12 +112,7 @@
             "JWT",
             "50 ms",
             "API Gateway",
-<<<<<<< HEAD
             "client-side service discovery"
-=======
-            "client-side service discovery",
-            "50 ms"
->>>>>>> f2ce2324
           ]
         }
       ],
@@ -247,7 +242,6 @@
       "name": "C"
     },
     {
-<<<<<<< HEAD
       "name": "JavaScript"
     },
     {
@@ -257,114 +251,49 @@
       "name": "Deep Learning"
     },
     {
-      "name": "Natural Language Processing (NLP)"
-=======
-      "name": "OpenAI API"
-    },
-    {
-      "name": "pytest"
-    },
-    {
       "name": "SQLAlchemy"
     },
     {
+      "name": "Transformers"
+    },
+    {
+      "name": "Convolutional Neural Networks (CNN)"
+    },
+    {
+      "name": "Recommender Systems"
+    },
+    {
+      "name": "REST APIs"
+    },
+    {
+      "name": "Node.js"
+    },
+    {
+      "name": "Angular"
+    },
+    {
+      "name": "Spring Boot"
+    },
+    {
       "name": "Pandas (Software)"
->>>>>>> f2ce2324
-    },
-    {
-      "name": "Scikit-Learn"
-    },
-    {
-<<<<<<< HEAD
-      "name": "Convolutional Neural Networks (CNN)"
-    },
-    {
-      "name": "Recommender Systems"
-=======
+    },
+    {
       "name": "NumPy"
     },
     {
-      "name": "FastAPI"
-    },
-    {
-      "name": "Spring Boot"
->>>>>>> f2ce2324
-    },
-    {
-      "name": "Angular"
-    },
-    {
-<<<<<<< HEAD
-      "name": "Node.js"
-    },
-    {
-      "name": "Angular"
-=======
+      "name": "Jupyter"
+    },
+    {
+      "name": "MongoDB"
+    },
+    {
+      "name": "SQL"
+    },
+    {
+      "name": "Machine Learning"
+    },
+    {
       "name": "Git"
-    },
-    {
-      "name": "Node.js"
->>>>>>> f2ce2324
-    },
-    {
-      "name": "Jupyter"
-    },
-    {
-<<<<<<< HEAD
-      "name": "Pandas (Software)"
-    },
-    {
-      "name": "NumPy"
-=======
-      "name": "MySQL"
-    },
-    {
-      "name": "MongoDB"
->>>>>>> f2ce2324
-    },
-    {
-      "name": "SQL"
-    },
-    {
-<<<<<<< HEAD
-      "name": "MongoDB"
-=======
-      "name": "Machine Learning"
-    },
-    {
-      "name": "Large Language Models (LLM)"
->>>>>>> f2ce2324
-    },
-    {
-      "name": "Natural Language Processing (NLP)"
-    },
-    {
-      "name": "Recommender Systems"
-    },
-    {
-<<<<<<< HEAD
-      "name": "Git"
-=======
-      "name": "Convolutional Neural Networks (CNN)"
-    },
-    {
-      "name": "Deep Learning"
-    },
-    {
-      "name": "Graph Theory"
-    },
-    {
-      "name": "Object-Oriented Programming (OOP)"
-    },
-    {
-      "name": "Data Structures"
-    },
-    {
-      "name": "Algorithms"
-    },
-    {
-      "name": "Mathematics"
->>>>>>> f2ce2324
     }
   ],
   "languages": [
@@ -389,7 +318,6 @@
       "C",
       "JavaScript"
     ],
-<<<<<<< HEAD
     "AI & Machine Learning": [
       "Machine Learning",
       "Deep Learning",
@@ -405,51 +333,17 @@
       "Spring Boot",
       "Pandas (Software)",
       "NumPy"
-=======
-    "APIs & Libraries": [
-      "OpenAI API",
-      "pytest",
-      "SQLAlchemy",
-      "Pandas (Software)",
-      "Scikit-Learn",
-      "NumPy"
-    ],
-    "Frameworks & Tools": [
-      "FastAPI",
-      "Spring Boot",
-      "Angular",
-      "Git",
-      "Node.js",
-      "Jupyter"
->>>>>>> f2ce2324
     ],
     "Databases & Data Storage": [
       "MySQL",
       "MongoDB",
       "SQL"
     ],
-<<<<<<< HEAD
     "Testing & QA": [
       "pytest"
     ],
     "DevOps & Cloud": [
       "Git"
-=======
-    "Machine Learning & NLP": [
-      "Machine Learning",
-      "Large Language Models (LLM)",
-      "Natural Language Processing (NLP)",
-      "Recommender Systems",
-      "Convolutional Neural Networks (CNN)",
-      "Deep Learning"
-    ],
-    "Concepts & Fundamentals": [
-      "Graph Theory",
-      "Object-Oriented Programming (OOP)",
-      "Data Structures",
-      "Algorithms",
-      "Mathematics"
->>>>>>> f2ce2324
     ]
   }
 }