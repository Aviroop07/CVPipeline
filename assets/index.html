--- conflicted
+++ resolved
@@ -1,5 +1,215 @@
-<<<<<<< HEAD
-<!DOCTYPE html><html lang="en"><head><meta charset="UTF-8"><meta name="viewport" content="width=device-width, initial-scale=1.0"><title>Aviroop Mitra</title><link rel="stylesheet" href="styles.css"></head><body><div class="container"><header class="header"><h1 class="name">Aviroop Mitra</h1><div class="contact-info"><a href="mailto:aviroopmitra5@gmail.com">aviroopmitra5@gmail.com</a> | <span>+91 79809 58951</span> | <span>India</span> | <a href="https://www.linkedin.com/in/aviroopmitra071003" target="_blank">LinkedIn</a></div></header><main class="content"><section class="section"><h2 class="section-title">Professional Experience</h2><div class="item"><div class="item-header"><div class="item-title"><a href="https://www.linkedin.com/company/neurologicai/" target="_blank" class="company-link">Neurologic-ai</a> | <span class="position">Machine Learning Intern</span></div><div class="item-date">Nov, 2023 – Jul, 2025</div></div><div class="extracted-projects"><div class="sub-project"><div class="sub-project-header"><div class="item-title"><span class="sub-project-title">Intelligent Claim Orchestration in Guideware</span> | <span class="sub-project-company">Skan AI</span></div><div class="item-date">May – Jun, 2025</div></div><div class="sub-project-description">Automated claim creation and assignment in <em class="highlight">Guidewire ClaimCenter</em> with a vision-to-reasoning pipeline that pairs <em class="highlight">GPT-4 Vision/Text</em> (async <em class="highlight">Python</em>, prompt-engineered with token-cost guardrails) and a hierarchical scorer operating on a 30-event window. Delivered <em class="highlight">80%</em> confidence (+<em class="highlight">23 pts</em> over benchmark) and <em class="highlight">halved inference latency</em>.</div></div><div class="sub-project"><div class="sub-project-header"><div class="item-title"><span class="sub-project-title">Document Intelligence Platform</span> | <span class="sub-project-company">Carelon Health</span></div><div class="item-date">Mar – May, 2025</div></div><div class="sub-project-description"><em class="highlight">Streamlit</em>-based interface drives a PDF-to-image flow where a <em class="highlight">layout-transformer</em> isolates semantic zones; cropped sections are passed to async <em class="highlight">GPT-4 Vision</em> (backed by <em class="highlight">Mistral OCR</em> and <em class="highlight">Python imaging</em>) and rendered with <em class="highlight">Pandas</em>. The generalized architecture now ingests diverse healthcare documents and keeps end-to-end latency under <em class="highlight">3s</em> without sacrificing accuracy.</div></div></div></div><div class="item"><div class="item-header"><div class="item-title"><a href="http://www.pwc.com" target="_blank" class="company-link">PwC India</a> | <span class="position">Advisory Intern</span></div><div class="item-date">Jun – Jul, 2024</div></div><div class="extracted-projects"><div class="sub-project"><div class="sub-project-header"><div class="item-title"><span class="sub-project-title">Full-Stack Ticket Platform</span></div><div class="item-date">Jun – Jul, 2024</div></div><div class="sub-project-description"><em class="highlight">Angular</em> + <em class="highlight">Spring Boot</em> + <em class="highlight">MongoDB</em> stack with <em class="highlight">JWT</em>-secured role-based access. Provides a real-time ticket dashboard, template creation/search, appraisal &amp; query threads, and an animated UI—while keeping CRUD latency under <em class="highlight">50 ms</em>. An <em class="highlight">API Gateway</em> and <em class="highlight">client-side service discovery</em> route traffic to horizontally duplicated ticket and auth services for effortless scale-out.</div></div></div></div></section><section class="section"><h2 class="section-title">Education</h2><div class="item"><div class="item-header"><div class="item-title"><span class="school-name">Jadavpur University</span> | <span class="degree">Bachelor of Engineering - BE (Hons.) in Computer Science and Engineering</span> | <span class="gpa">GPA: 8.25</span></div><div class="item-date">Dec, 2021 – Jul, 2025</div></div></div><div class="item"><div class="item-header"><div class="item-title"><a href="http://www.bmhschool.com/" target="_blank" class="school-link">Burdwan Municipal High School</a> | <span class="degree">Higher Secondary  in Science</span> | <span class="gpa">GPA: O</span></div><div class="item-date">Jul, 2019 – Mar, 2021</div></div></div><div class="item"><div class="item-header"><div class="item-title"><span class="school-name">Burdwan Town School</span> | <span class="degree">Secondary</span> | <span class="gpa">GPA: AA</span></div><div class="item-date">Jan, 2011 – Mar, 2019</div></div></div></section><section class="section"><h2 class="section-title">Projects</h2><div class="item"><div class="item-header"><div class="item-title"><span class="project-name">my-resume</span> | <a href="https://github.com/Aviroop07/my-resume" target="_blank" class="project-link">GitHub</a></div><div class="item-date">Jul, 2024 – Jul, 2025</div></div><ul class="item-points"><li>Implemented a 6-step modular Python pipeline from LinkedIn data fetching to PDF generation with asyncio-based modules featuring logging and error handling.</li><li>Developed an AI enhancement module using OpenAI o4-mini to filter 47 skills, extract 2 projects, and highlight 5 technical skills asynchronously.</li><li>Integrated a URL validation system with httpx supporting 10 concurrent requests to validate 5 URLs with 100% success rate.</li><li>Generated responsive HTML and PDF using Playwright with dynamic CSS, completing 6 pipeline steps in 62.3 seconds.</li></ul></div><div class="item"><div class="item-header"><div class="item-title"><span class="project-name">VARC_APP</span> | <a href="https://github.com/Aviroop07/VARC_APP" target="_blank" class="project-link">GitHub</a></div><div class="item-date">Apr, 2025</div></div><ul class="item-points"><li>Developed a Streamlit app that scrapes articles from The Hindu and The Telegraph using Python modules under app/scrapers.</li><li>Implemented daily article selection with fixed output per day employing topic-based probabilities (Business 20%, Science 50%, Art 20%, Philosophy 10%).</li><li>Structured the codebase into UI components in app/components, scraping logic in app/scrapers, utilities in app/utils, and main entry in app/main.py.</li><li>Integrated caching of articles in data/ and managed dependencies via requirements.txt.</li></ul></div><div class="item"><div class="item-header"><div class="item-title"><span class="project-name">distributed-p2p-network</span> | <a href="https://github.com/Aviroop07/distributed-p2p-network" target="_blank" class="project-link">GitHub</a></div><div class="item-date">Mar, 2025</div></div><ul class="item-points"><li>Deployed Python 3.8+ distributed text processing system across three node tiers: 5 Main, 10 Data, and 10 Compute nodes coordinating via ports 8000-10999.</li><li>Implemented chunk-based storage and replication on 10 Data Nodes using Python services to manage persistence and distribution.</li><li>Designed semantic search capabilities and embedding generation on 10 Compute Nodes leveraging Python for similarity analysis and real-time text chunk processing.</li><li>Established load balancing and health monitoring across 5 Main Nodes to coordinate task distribution and oversee API operations.</li></ul></div></section><section class="section"><h2 class="section-title">Skills</h2><div class="skill-category"><span class="skill-category-name">Programming Languages:</span> <span class="skill-list">Python, C++, Java, C, JavaScript</span></div><div class="skill-category"><span class="skill-category-name">AI &amp; Machine Learning:</span> <span class="skill-list">Machine Learning, Deep Learning, Natural Language Processing (NLP), Transformers, Convolutional Neural Networks (CNN), Recommender Systems</span></div><div class="skill-category"><span class="skill-category-name">APIs &amp; Libraries:</span> <span class="skill-list">REST APIs, Node.js, Angular, Spring Boot, Pandas (Software), NumPy</span></div><div class="skill-category"><span class="skill-category-name">Databases &amp; Data Storage:</span> <span class="skill-list">MySQL, MongoDB, SQL</span></div><div class="skill-category"><span class="skill-category-name">Testing &amp; QA:</span> <span class="skill-list">pytest</span></div><div class="skill-category"><span class="skill-category-name">DevOps &amp; Cloud:</span> <span class="skill-list">Git</span></div></section><section class="section"><h2 class="section-title">Awards & Achievements</h2><div class="item"><div class="item-header"><div class="item-title"><span class="award-title">GATE CS, 2025</span> | <span class="gpa">AIR 65, 99.96 percentile</span></div><div class="item-date">Feb, 2025</div></div></div><div class="item"><div class="item-header"><div class="item-title"><span class="award-title">Senior Scholar</span> | <span class="award-issuer">Jagadish Bose National Science Talent Search</span> | <span class="gpa">98.98 percentile</span></div><div class="item-date">Jul, 2022</div></div></div><div class="item"><div class="item-header"><div class="item-title"><span class="award-title">Junior Scholar</span> | <span class="award-issuer">Jagadish Bose National Science Talent Search</span> | <span class="gpa">98.5 percentile</span></div><div class="item-date">Mar, 2020</div></div></div></section></main></div></body></html>
-=======
-<!DOCTYPE html><html lang="en"><head><meta charset="UTF-8"><meta name="viewport" content="width=device-width, initial-scale=1.0"><title>Aviroop Mitra</title><link rel="stylesheet" href="styles.css"></head><body><div class="container"><header class="header"><h1 class="name">Aviroop Mitra</h1><div class="contact-info"><a href="mailto:aviroopmitra5@gmail.com">aviroopmitra5@gmail.com</a> | <span>+91 79809 58951</span> | <span>India</span> | <a href="https://www.linkedin.com/in/aviroopmitra071003" target="_blank">LinkedIn</a></div></header><main class="content"><section class="section"><h2 class="section-title">Professional Experience</h2><div class="item"><div class="item-header"><div class="item-title"><a href="https://www.linkedin.com/company/neurologicai/" target="_blank" class="company-link">Neurologic-ai</a> | <span class="position">Machine Learning Intern</span></div><div class="item-date">Nov, 2023 – Jul, 2025</div></div><div class="extracted-projects"><div class="sub-project"><div class="sub-project-header"><div class="item-title"><span class="sub-project-title">Intelligent Claim Orchestration in Guideware</span> | <span class="sub-project-company">Skan AI</span></div><div class="item-date">May – Jun, 2025</div></div><div class="sub-project-description">Automated claim creation and assignment in <em class="highlight">Guidewire ClaimCenter</em> with a vision-to-reasoning pipeline that pairs <em class="highlight">GPT-4 Vision/Text</em> (async <em class="highlight">Python</em>, prompt-engineered with token-cost guardrails) and a hierarchical scorer operating on a <em class="highlight">30-event window</em>. Delivered <em class="highlight">80%</em> confidence (+<em class="highlight">23 pts</em> over benchmark) and <em class="highlight">halved inference latency</em>.</div></div><div class="sub-project"><div class="sub-project-header"><div class="item-title"><span class="sub-project-title">Document Intelligence Platform</span> | <span class="sub-project-company">Carelon Health</span></div><div class="item-date">Mar – May, 2025</div></div><div class="sub-project-description"><em class="highlight">Streamlit</em>-based interface drives a PDF-to-image flow where a <em class="highlight">layout-transformer</em> isolates semantic zones; cropped sections are passed to async <em class="highlight">GPT-4 Vision</em> (backed by <em class="highlight">Mistral OCR</em> and <em class="highlight">Python</em> imaging) and rendered with <em class="highlight">Pandas</em>. The generalized architecture now ingests diverse healthcare documents and keeps end-to-end latency under <em class="highlight">3s</em> without sacrificing accuracy.</div></div></div></div><div class="item"><div class="item-header"><div class="item-title"><a href="http://www.pwc.com" target="_blank" class="company-link">PwC India</a> | <span class="position">Advisory Intern</span></div><div class="item-date">Jun – Jul, 2024</div></div><div class="extracted-projects"><div class="sub-project"><div class="sub-project-header"><div class="item-title"><span class="sub-project-title">Full-Stack Ticket Platform</span></div><div class="item-date">Jun – Jul, 2024</div></div><div class="sub-project-description"><em class="highlight">Angular</em> + <em class="highlight">Spring Boot</em> + <em class="highlight">MongoDB</em> stack with <em class="highlight">JWT</em>-secured role-based access. Provides a real-time ticket dashboard, template creation/search, appraisal &amp; query threads, and an animated UI—while keeping CRUD latency under <em class="highlight">50 ms</em>. An <em class="highlight">API Gateway</em> and <em class="highlight">client-side service discovery</em> route traffic to horizontally duplicated ticket and auth services for effortless scale-out.</div></div></div></div></section><section class="section"><h2 class="section-title">Education</h2><div class="item"><div class="item-header"><div class="item-title"><span class="school-name">Jadavpur University</span> | <span class="degree">Bachelor of Engineering - BE (Hons.) in Computer Science and Engineering</span> | <span class="gpa">GPA: 8.25</span></div><div class="item-date">Dec, 2021 – Jul, 2025</div></div></div><div class="item"><div class="item-header"><div class="item-title"><a href="http://www.bmhschool.com/" target="_blank" class="school-link">Burdwan Municipal High School</a> | <span class="degree">Higher Secondary  in Science</span> | <span class="gpa">GPA: O</span></div><div class="item-date">Jul, 2019 – Mar, 2021</div></div></div><div class="item"><div class="item-header"><div class="item-title"><span class="school-name">Burdwan Town School</span> | <span class="degree">Secondary</span> | <span class="gpa">GPA: AA</span></div><div class="item-date">Jan, 2011 – Mar, 2019</div></div></div></section><section class="section"><h2 class="section-title">Projects</h2><div class="item"><div class="item-header"><div class="item-title"><span class="project-name">Distributed P2P Network</span></div><div class="item-date">Feb – May, 2025</div></div><div class="item-description">Built a simulation of P2P network using FastAPI, Streamlit and Distributed Computing knowledge where peers can upload and view files (similar to Bit torrent)</div></div><div class="item"><div class="item-header"><div class="item-title"><span class="project-name">LinkedIn Puzzle Solver</span></div><div class="item-date">Aug – Aug, 2024</div></div><ul class="item-points"><li>Developed a Streamlit-based web application to solve the Queens game, a logic puzzle from LinkedIn News.</li><li>Created a user-friendly interface with custom styling using HTML and CSS for enhanced visual appeal.</li><li>Integrated image processing using the Python PIL library to guide users on valid and invalid image uploads.</li></ul></div><div class="item"><div class="item-header"><div class="item-title"><span class="project-name">Compiler Design Project</span></div><div class="item-date">Feb – Apr, 2024</div></div><ul class="item-points"><li>Implemented a bottom up parser in C language for a simple C like language with for loops, variable</li><li>declarations and functions</li><li>Designed an LR(1) automaton to generate parsing tables and handle grammar rules for a C-like language.</li><li>Integrated a lexical analyzer and symbol table to tokenize input, manage scope, and validate identifiers and types during parsing.</li></ul></div></section><section class="section"><h2 class="section-title">Skills</h2><div class="skill-category"><span class="skill-category-name">Programming Languages:</span> <span class="skill-list">Python, C++, JavaScript, Java, C</span></div><div class="skill-category"><span class="skill-category-name">APIs &amp; Libraries:</span> <span class="skill-list">OpenAI API, pytest, SQLAlchemy, Pandas (Software), Scikit-Learn, NumPy</span></div><div class="skill-category"><span class="skill-category-name">Frameworks &amp; Tools:</span> <span class="skill-list">FastAPI, Spring Boot, Angular, Git, Node.js, Jupyter</span></div><div class="skill-category"><span class="skill-category-name">Databases &amp; Data Storage:</span> <span class="skill-list">MySQL, MongoDB, SQL</span></div><div class="skill-category"><span class="skill-category-name">Machine Learning &amp; NLP:</span> <span class="skill-list">Machine Learning, Large Language Models (LLM), Natural Language Processing (NLP), Recommender Systems, Convolutional Neural Networks (CNN), Deep Learning</span></div><div class="skill-category"><span class="skill-category-name">Concepts &amp; Fundamentals:</span> <span class="skill-list">Graph Theory, Object-Oriented Programming (OOP), Data Structures, Algorithms, Mathematics</span></div></section><section class="section"><h2 class="section-title">Awards & Achievements</h2><div class="item"><div class="item-header"><div class="item-title"><span class="award-title">GATE CS, 2025</span> | <span class="gpa">AIR 65, 99.96 percentile</span></div><div class="item-date">Feb, 2025</div></div></div><div class="item"><div class="item-header"><div class="item-title"><span class="award-title">Senior Scholar</span> | <span class="award-issuer">Jagadish Bose National Science Talent Search</span> | <span class="gpa">98.98 percentile</span></div><div class="item-date">Jul, 2022</div></div></div><div class="item"><div class="item-header"><div class="item-title"><span class="award-title">Junior Scholar</span> | <span class="award-issuer">Jagadish Bose National Science Talent Search</span> | <span class="gpa">98.5 percentile</span></div><div class="item-date">Mar, 2020</div></div></div></section></main></div></body></html>
->>>>>>> f2ce2324
+<!DOCTYPE html>
+<html lang="en">
+
+<head>
+    <meta charset="UTF-8">
+    <meta name="viewport" content="width=device-width, initial-scale=1.0">
+    <title>Aviroop Mitra</title>
+    <link rel="stylesheet" href="styles.css">
+</head>
+
+<body>
+    <div class="container">
+        <header class="header">
+            <h1 class="name">Aviroop Mitra</h1>
+            <div class="contact-info"><a href="mailto:aviroopmitra5@gmail.com">aviroopmitra5@gmail.com</a> | <span>+91
+                    79809 58951</span> | <span>India</span> | <a href="https://www.linkedin.com/in/aviroopmitra071003"
+                    target="_blank">LinkedIn</a></div>
+        </header>
+        <main class="content">
+            <section class="section">
+                <h2 class="section-title">Professional Experience</h2>
+                <div class="item">
+                    <div class="item-header">
+                        <div class="item-title"><a href="https://www.linkedin.com/company/neurologicai/" target="_blank"
+                                class="company-link">Neurologic-ai</a> | <span class="position">Machine Learning
+                                Intern</span></div>
+                        <div class="item-date">Nov, 2023 – Jul, 2025</div>
+                    </div>
+                    <div class="extracted-projects">
+                        <div class="sub-project">
+                            <div class="sub-project-header">
+                                <div class="item-title"><span class="sub-project-title">Intelligent Claim Orchestration
+                                        in Guideware</span> | <span class="sub-project-company">Skan AI</span></div>
+                                <div class="item-date">May – Jun, 2025</div>
+                            </div>
+                            <div class="sub-project-description">Automated claim creation and assignment in <em
+                                    class="highlight">Guidewire ClaimCenter</em> with a vision-to-reasoning pipeline
+                                that pairs <em class="highlight">GPT-4 Vision/Text</em> (async <em
+                                    class="highlight">Python</em>, prompt-engineered with token-cost guardrails) and a
+                                hierarchical scorer operating on a 30-event window. Delivered <em
+                                    class="highlight">80%</em> confidence (+<em class="highlight">23 pts</em> over
+                                benchmark) and <em class="highlight">halved inference latency</em>.</div>
+                        </div>
+                        <div class="sub-project">
+                            <div class="sub-project-header">
+                                <div class="item-title"><span class="sub-project-title">Document Intelligence
+                                        Platform</span> | <span class="sub-project-company">Carelon Health</span></div>
+                                <div class="item-date">Mar – May, 2025</div>
+                            </div>
+                            <div class="sub-project-description"><em class="highlight">Streamlit</em>-based interface
+                                drives a PDF-to-image flow where a <em class="highlight">layout-transformer</em>
+                                isolates semantic zones; cropped sections are passed to async <em
+                                    class="highlight">GPT-4 Vision</em> (backed by <em class="highlight">Mistral
+                                    OCR</em> and <em class="highlight">Python imaging</em>) and rendered with <em
+                                    class="highlight">Pandas</em>. The generalized architecture now ingests diverse
+                                healthcare documents and keeps end-to-end latency under <em class="highlight">3s</em>
+                                without sacrificing accuracy.</div>
+                        </div>
+                    </div>
+                </div>
+                <div class="item">
+                    <div class="item-header">
+                        <div class="item-title"><a href="http://www.pwc.com" target="_blank" class="company-link">PwC
+                                India</a> | <span class="position">Advisory Intern</span></div>
+                        <div class="item-date">Jun – Jul, 2024</div>
+                    </div>
+                    <div class="extracted-projects">
+                        <div class="sub-project">
+                            <div class="sub-project-header">
+                                <div class="item-title"><span class="sub-project-title">Full-Stack Ticket
+                                        Platform</span></div>
+                                <div class="item-date">Jun – Jul, 2024</div>
+                            </div>
+                            <div class="sub-project-description"><em class="highlight">Angular</em> + <em
+                                    class="highlight">Spring Boot</em> + <em class="highlight">MongoDB</em> stack with
+                                <em class="highlight">JWT</em>-secured role-based access. Provides a real-time ticket
+                                dashboard, template creation/search, appraisal &amp; query threads, and an animated
+                                UI—while keeping CRUD latency under <em class="highlight">50 ms</em>. An <em
+                                    class="highlight">API Gateway</em> and <em class="highlight">client-side service
+                                    discovery</em> route traffic to horizontally duplicated ticket and auth services for
+                                effortless scale-out.</div>
+                        </div>
+                    </div>
+                </div>
+            </section>
+            <section class="section">
+                <h2 class="section-title">Education</h2>
+                <div class="item">
+                    <div class="item-header">
+                        <div class="item-title"><span class="school-name">Jadavpur University</span> | <span
+                                class="degree">Bachelor of Engineering - BE (Hons.) in Computer Science and
+                                Engineering</span> | <span class="gpa">GPA: 8.25</span></div>
+                        <div class="item-date">Dec, 2021 – Jul, 2025</div>
+                    </div>
+                </div>
+                <div class="item">
+                    <div class="item-header">
+                        <div class="item-title"><a href="http://www.bmhschool.com/" target="_blank"
+                                class="school-link">Burdwan Municipal High School</a> | <span class="degree">Higher
+                                Secondary in Science</span> | <span class="gpa">GPA: O</span></div>
+                        <div class="item-date">Jul, 2019 – Mar, 2021</div>
+                    </div>
+                </div>
+                <div class="item">
+                    <div class="item-header">
+                        <div class="item-title"><span class="school-name">Burdwan Town School</span> | <span
+                                class="degree">Secondary</span> | <span class="gpa">GPA: AA</span></div>
+                        <div class="item-date">Jan, 2011 – Mar, 2019</div>
+                    </div>
+                </div>
+            </section>
+            <section class="section">
+                <h2 class="section-title">Projects</h2>
+                <div class="item">
+                    <div class="item-header">
+                        <div class="item-title"><span class="project-name">my-resume</span> | <a
+                                href="https://github.com/Aviroop07/my-resume" target="_blank"
+                                class="project-link">GitHub</a></div>
+                        <div class="item-date">Jul, 2024 – Jul, 2025</div>
+                    </div>
+                    <ul class="item-points">
+                        <li>Implemented a 6-step modular Python pipeline from LinkedIn data fetching to PDF generation
+                            with asyncio-based modules featuring logging and error handling.</li>
+                        <li>Developed an AI enhancement module using OpenAI o4-mini to filter 47 skills, extract 2
+                            projects, and highlight 5 technical skills asynchronously.</li>
+                        <li>Integrated a URL validation system with httpx supporting 10 concurrent requests to validate
+                            5 URLs with 100% success rate.</li>
+                        <li>Generated responsive HTML and PDF using Playwright with dynamic CSS, completing 6 pipeline
+                            steps in 62.3 seconds.</li>
+                    </ul>
+                </div>
+                <div class="item">
+                    <div class="item-header">
+                        <div class="item-title"><span class="project-name">VARC_APP</span> | <a
+                                href="https://github.com/Aviroop07/VARC_APP" target="_blank"
+                                class="project-link">GitHub</a></div>
+                        <div class="item-date">Apr, 2025</div>
+                    </div>
+                    <ul class="item-points">
+                        <li>Developed a Streamlit app that scrapes articles from The Hindu and The Telegraph using
+                            Python modules under app/scrapers.</li>
+                        <li>Implemented daily article selection with fixed output per day employing topic-based
+                            probabilities (Business 20%, Science 50%, Art 20%, Philosophy 10%).</li>
+                        <li>Structured the codebase into UI components in app/components, scraping logic in
+                            app/scrapers, utilities in app/utils, and main entry in app/main.py.</li>
+                        <li>Integrated caching of articles in data/ and managed dependencies via requirements.txt.</li>
+                    </ul>
+                </div>
+                <div class="item">
+                    <div class="item-header">
+                        <div class="item-title"><span class="project-name">distributed-p2p-network</span> | <a
+                                href="https://github.com/Aviroop07/distributed-p2p-network" target="_blank"
+                                class="project-link">GitHub</a></div>
+                        <div class="item-date">Mar, 2025</div>
+                    </div>
+                    <ul class="item-points">
+                        <li>Deployed Python 3.8+ distributed text processing system across three node tiers: 5 Main, 10
+                            Data, and 10 Compute nodes coordinating via ports 8000-10999.</li>
+                        <li>Implemented chunk-based storage and replication on 10 Data Nodes using Python services to
+                            manage persistence and distribution.</li>
+                        <li>Designed semantic search capabilities and embedding generation on 10 Compute Nodes
+                            leveraging Python for similarity analysis and real-time text chunk processing.</li>
+                        <li>Established load balancing and health monitoring across 5 Main Nodes to coordinate task
+                            distribution and oversee API operations.</li>
+                    </ul>
+                </div>
+            </section>
+            <section class="section">
+                <h2 class="section-title">Skills</h2>
+                <div class="skill-category"><span class="skill-category-name">Programming Languages:</span> <span
+                        class="skill-list">Python, C++, Java, C, JavaScript</span></div>
+                <div class="skill-category"><span class="skill-category-name">AI &amp; Machine Learning:</span> <span
+                        class="skill-list">Machine Learning, Deep Learning, Natural Language Processing (NLP),
+                        Transformers, Convolutional Neural Networks (CNN), Recommender Systems</span></div>
+                <div class="skill-category"><span class="skill-category-name">APIs &amp; Libraries:</span> <span
+                        class="skill-list">REST APIs, Node.js, Angular, Spring Boot, Pandas (Software), NumPy</span>
+                </div>
+                <div class="skill-category"><span class="skill-category-name">Databases &amp; Data Storage:</span> <span
+                        class="skill-list">MySQL, MongoDB, SQL</span></div>
+                <div class="skill-category"><span class="skill-category-name">Testing &amp; QA:</span> <span
+                        class="skill-list">pytest</span></div>
+                <div class="skill-category"><span class="skill-category-name">DevOps &amp; Cloud:</span> <span
+                        class="skill-list">Git</span></div>
+            </section>
+            <section class="section">
+                <h2 class="section-title">Awards & Achievements</h2>
+                <div class="item">
+                    <div class="item-header">
+                        <div class="item-title"><span class="award-title">GATE CS, 2025</span> | <span class="gpa">AIR
+                                65, 99.96 percentile</span></div>
+                        <div class="item-date">Feb, 2025</div>
+                    </div>
+                </div>
+                <div class="item">
+                    <div class="item-header">
+                        <div class="item-title"><span class="award-title">Senior Scholar</span> | <span
+                                class="award-issuer">Jagadish Bose National Science Talent Search</span> | <span
+                                class="gpa">98.98 percentile</span></div>
+                        <div class="item-date">Jul, 2022</div>
+                    </div>
+                </div>
+                <div class="item">
+                    <div class="item-header">
+                        <div class="item-title"><span class="award-title">Junior Scholar</span> | <span
+                                class="award-issuer">Jagadish Bose National Science Talent Search</span> | <span
+                                class="gpa">98.5 percentile</span></div>
+                        <div class="item-date">Mar, 2020</div>
+                    </div>
+                </div>
+            </section>
+        </main>
+    </div>
+</body>
+
+</html>