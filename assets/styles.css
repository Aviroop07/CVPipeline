--- conflicted
+++ resolved
@@ -69,26 +69,13 @@
     box-sizing: border-box;
 }
 
-html, body {
+html,
+body {
     margin: 0;
     padding: 0;
 }
 
 body {
-<<<<<<< HEAD
-        font-family: "'HelveticaNeue', -apple-system, BlinkMacSystemFont, 'Segoe UI', sans-serif";
-        line-height: 1.3;
-        color: #2c3e50;
-        background-color: #ffffff;
-        max-width: 800px;
-        margin: 0;
-        margin-left: 35px;
-        margin-right: 20px;
-        padding: 3px;
-        font-size: 12px; /* Fallback for older browsers */
-        font-size: 1.5vh;
-    }
-=======
     font-family: "'HelveticaNeue', -apple-system, BlinkMacSystemFont, 'Segoe UI', sans-serif";
     line-height: 1.3;
     color: #2c3e50;
@@ -99,8 +86,9 @@
     margin-right: 20px;
     padding: 3px;
     font-size: 12px;
-}
->>>>>>> b39a195b
+    /* Fallback for older browsers */
+    font-size: 1.5vh;
+}
 
 .container {
     background: white;
@@ -116,24 +104,10 @@
     padding-bottom: 3px;
 }
 
-<<<<<<< HEAD
-    .name {
-        font-size: 18px; /* Fallback for older browsers */
-        font-size: 2.2vh;
-        font-weight: bold;
-        color: #2c3e50;
-        margin-bottom: 10px;
-    }
-
-    .contact-info {
-        font-size: 12px; /* Fallback for older browsers */
-        font-size: 1.5vh;
-        color: #666;
-        line-height: 1.4;
-    }
-=======
 .name {
     font-size: 18px;
+    /* Fallback for older browsers */
+    font-size: 2.2vh;
     font-weight: bold;
     color: #2c3e50;
     margin-bottom: 10px;
@@ -141,10 +115,11 @@
 
 .contact-info {
     font-size: 12px;
+    /* Fallback for older browsers */
+    font-size: 1.5vh;
     color: #666;
     line-height: 1.4;
 }
->>>>>>> b39a195b
 
 .contact-info a {
     color: #0066cc;
@@ -165,26 +140,16 @@
     margin-top: 0;
 }
 
-<<<<<<< HEAD
-    .section-title {
-        font-size: 14px; /* Fallback for older browsers */
-        font-size: 1.8vh;
-        font-weight: bold;
-        color: #2c3e50;
-        text-transform: uppercase;
-        margin-bottom: 0;
-        padding-bottom: 0;
-    }
-=======
 .section-title {
     font-size: 14px;
+    /* Fallback for older browsers */
+    font-size: 1.8vh;
     font-weight: bold;
     color: #2c3e50;
     text-transform: uppercase;
     margin-bottom: 0;
     padding-bottom: 0;
 }
->>>>>>> b39a195b
 
 /* Item Styles */
 .item {
@@ -364,32 +329,34 @@
     body {
         padding: 2px;
     }
-    
+
     .container {
         padding: 3px;
     }
-    
+
     .name {
-        font-size: 24px; /* Fallback for older browsers */
+        font-size: 24px;
+        /* Fallback for older browsers */
         font-size: 3vh;
     }
-    
+
     .item-header {
         flex-direction: column;
         align-items: flex-start;
     }
-    
+
     .item-date {
         margin-left: 0;
         margin-top: 2px;
         font-style: italic;
     }
-    
+
     .contact-info {
-        font-size: 13px; /* Fallback for older browsers */
+        font-size: 13px;
+        /* Fallback for older browsers */
         font-size: 1.6vh;
     }
-    
+
     .sub-project {
         padding-left: 10px;
     }
@@ -401,16 +368,16 @@
         padding: 0;
         background: white;
     }
-    
+
     .container {
         box-shadow: none;
         padding: 20px;
     }
-    
+
     .section {
         page-break-inside: avoid;
     }
-    
+
     .item {
         page-break-inside: avoid;
     }
