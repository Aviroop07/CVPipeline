<<<<<<< HEAD
{
  "lastName": "Mitra",
  "student": false,
  "geoCountryUrn": "urn:li:fs_geo:102713980",
  "geoLocationBackfilled": false,
  "entityUrn": "urn:li:fs_profile:ACoAADhwtxQBsXApQoktnF30iLk5zpuxpsuLAvA",
  "headline": "IISc CSA'27 • GATE CS AIR 65 (CS) • BE CSE, Jadavpur University, 2025",
  "summary": "👋 Hey there, I'm Aviroop Mitra, a Computer Science and Engineering student at Jadavpur University. My academic journey is driven by a fascination for ML, AI, and logic building.\n\n💻 Beyond my coursework, I actively delve into Full Stack Web Development, exploring web technologies.\n\n🚀 Passionate about hackathons, I enjoy collaborative problem-solving and code reviews. I also contribute by posting solutions on coding platforms.\n\n🧩 In my free time, you'll often find me engrossed in chess games, relishing their strategic depth, or solving Sudoku puzzles to sharpen my logical thinking.\n\n🌟 Currently, I'm working on multiple small-scale personal projects in Machine Learning, applying my knowledge to practical solutions.\n\n📬 Feel free to reach out at aviroopmitra5@gmail.com for engaging discussions and the opportunity to innovate in technology and artificial intelligence!",
  "industryName": "Software Development",
  "address": "13 Nivedita Sarani, Parnasreepally, Kolkata 70060",
  "locationName": "India",
  "geoCountryName": "India",
  "elt": true,
  "profilePictureOriginalImage": {
    "com.linkedin.common.VectorImage": {
      "artifacts": [
        {
          "width": 794,
          "fileIdentifyingUrlPathSegment": "900_1200/profile-originalphoto-shrink_900_1200/0/1698469168932?m=AQLwprQrqlZElgAAAZgB-0K9pvZLFfrXtWJMffNFiR-DWPPiP_FLUiLoHQ&e=1752466300&v=beta&t=7s2nB5DxaPpc10CiktyQlSgy4B16hAPp3aGFXDj-ZFM",
          "expiresAt": 1752466300000,
          "height": 804
        },
        {
          "width": 444,
          "fileIdentifyingUrlPathSegment": "450_600/profile-originalphoto-shrink_450_600/0/1698469168932?m=AQIJUwtp3mmvxwAAAZgB-0K9vpRcizfjn88yjZGNtnN0R9VNFhndUx8T7A&e=1752466300&v=beta&t=UKcxyxNgT3hK59NaQhk3hACnWELLdw0xJNgwT5a_Wgg",
          "expiresAt": 1752466300000,
          "height": 450
        }
      ],
      "rootUrl": "https://www.linkedin.com/dms/prv/image/v2/D5604AQEbadxv-Jqx5g/profile-originalphoto-shrink_"
    }
  },
  "birthDate": {
    "month": 10,
    "day": 7
  },
  "industryUrn": "urn:li:fs_industry:4",
  "firstName": "Aviroop",
  "profilePicture": {
    "displayImage": "urn:li:digitalmediaAsset:D5603AQFGdKYg-7obQw",
    "originalImage": "urn:li:digitalmediaAsset:D5604AQEbadxv-Jqx5g",
    "photoFilterEditInfo": {
      "bottomLeft": {
        "x": -7.152557373046875e-07,
        "y": 0.9875611066818237
      },
      "saturation": 0.0,
      "brightness": 0.0,
      "vignette": 0.0,
      "photoFilterType": "ORIGINAL",
      "bottomRight": {
        "x": 1.0000007152557373,
        "y": 0.9875609874725342
      },
      "topLeft": {
        "x": -6.92903995513916e-07,
        "y": 1.6354024410247803e-06
      },
      "contrast": 0.0,
      "topRight": {
        "x": 1.0000007152557373,
        "y": 1.4901161193847656e-06
      }
    }
  },
  "geoLocation": {
    "geoUrn": "urn:li:fs_geo:103705419"
  },
  "geoLocationName": "Kolkata, West Bengal",
  "location": {
    "basicLocation": {
      "countryCode": "in"
    }
  },
  "displayPictureUrl": "https://media.licdn.com/dms/image/v2/D5635AQEnxd2b9x3E9g/profile-framedphoto-shrink_",
  "img_400_400": "400_400/profile-framedphoto-shrink_400_400/0/1698469170079?e=1752987600&v=beta&t=2ElIsH9F1K4qWKaniQIB1WWapxN56OdPawh9d2YJ6tM",
  "img_200_200": "200_200/profile-framedphoto-shrink_200_200/0/1698469170079?e=1752987600&v=beta&t=fZrXWs6FOF5QHvU0bcRhgXVUpzvHkAzdYoexHwKWltg",
  "img_800_800": "800_800/profile-framedphoto-shrink_800_800/0/1698469170079?e=1752987600&v=beta&t=5f_QFCXRrOZHUwlf-yKxckLA6KOtgE58rD0_6NfaEg4",
  "img_100_100": "100_100/profile-framedphoto-shrink_100_100/0/1698469170079?e=1752987600&v=beta&t=UuFB-lTCft-gRkzs9d_3YguofJKL_aFJOOfIfUr2fOA",
  "profile_id": "ACoAADhwtxQBsXApQoktnF30iLk5zpuxpsuLAvA",
  "profile_urn": "urn:li:fs_miniProfile:ACoAADhwtxQBsXApQoktnF30iLk5zpuxpsuLAvA",
  "member_urn": "urn:li:member:946910996",
  "public_id": "aviroopmitra071003",
  "experience": [
    {
      "locationName": "Kolkata, West Bengal, India",
      "entityUrn": "urn:li:fs_position:(ACoAADhwtxQBsXApQoktnF30iLk5zpuxpsuLAvA,2418598327)",
      "geoLocationName": "Kolkata, West Bengal, India",
      "geoUrn": "urn:li:fs_geo:111795395",
      "companyName": "Neurologic-ai",
      "timePeriod": {
        "endDate": {
          "month": 7,
          "year": 2025
        },
        "startDate": {
          "month": 11,
          "year": 2023
        }
      },
      "description": "Intelligent Claim Orchestration in Guideware — Skan AI | May–Jun 2025\nAutomated claim creation and assignment in Guidewire ClaimCenter with a vision-to-reasoning pipeline that pairs GPT-4 Vision/Text (async Python, prompt-engineered with token-cost guardrails) and a hierarchical scorer operating on a 30-event window. Delivered 80% confidence (+23 pts over benchmark) and halved inference latency.\n\nDocument Intelligence Platform — Carelon Health | Mar–May 2025\nStreamlit-based interface drives a PDF-to-image flow where a layout-transformer isolates semantic zones; cropped sections are passed to async GPT-4 Vision (backed by Mistral OCR and Python imaging) and rendered with Pandas. The generalized architecture now ingests diverse healthcare documents and keeps end-to-end latency under 3s without sacrificing accuracy.",
      "company": {
        "employeeCountRange": {
          "start": 11,
          "end": 50
        },
        "industries": [
          "Information Technology and Services"
        ]
      },
      "title": "Machine Learning Intern",
      "region": "urn:li:fs_region:(in,0)",
      "companyUrn": "urn:li:fs_miniCompany:92502744",
      "companyLogoUrl": "https://media.licdn.com/dms/image/v2/C4D0BAQGStPN3fgny-w/company-logo_"
    },
    {
      "locationName": "Kolkata, West Bengal, India",
      "entityUrn": "urn:li:fs_position:(ACoAADhwtxQBsXApQoktnF30iLk5zpuxpsuLAvA,2421603218)",
      "geoLocationName": "Kolkata, West Bengal, India",
      "geoUrn": "urn:li:fs_geo:111795395",
      "companyName": "PwC India",
      "timePeriod": {
        "endDate": {
          "month": 7,
          "year": 2024
        },
        "startDate": {
          "month": 6,
          "year": 2024
        }
      },
      "description": "Full-Stack Ticket Platform | Jun–Jul 2024\nAngular + Spring Boot + MongoDB stack with JWT-secured role-based access. Provides a real-time ticket dashboard, template creation/search, appraisal & query threads, and an animated UI—while keeping CRUD latency under 50 ms. An API Gateway and client-side service discovery route traffic to horizontally duplicated ticket and auth services for effortless scale-out.",
      "company": {
        "employeeCountRange": {
          "start": 10001
        },
        "industries": [
          "Management Consulting"
        ]
      },
      "title": "Advisory Intern",
      "region": "urn:li:fs_region:(in,0)",
      "companyUrn": "urn:li:fs_miniCompany:1092713",
      "companyLogoUrl": "https://media.licdn.com/dms/image/v2/D4D0BAQHftNJPUMdOaw/company-logo_"
    }
  ],
  "education": [
    {
      "projects": [
        "urn:li:fs_project:(ACoAADhwtxQBsXApQoktnF30iLk5zpuxpsuLAvA,1074288541)",
        "urn:li:fs_project:(ACoAADhwtxQBsXApQoktnF30iLk5zpuxpsuLAvA,1074787049)"
      ],
      "description": "First Class Distinction with Honours",
      "degreeName": "Bachelor of Engineering - BE (Hons.)",
      "honors": [
        "urn:li:fs_honor:(ACoAADhwtxQBsXApQoktnF30iLk5zpuxpsuLAvA,977908679)"
      ],
      "schoolUrn": "urn:li:fs_miniSchool:5101216",
      "entityUrn": "urn:li:fs_education:(ACoAADhwtxQBsXApQoktnF30iLk5zpuxpsuLAvA,756491700)",
      "school": {
        "objectUrn": "urn:li:school:5101216",
        "entityUrn": "urn:li:fs_miniSchool:5101216",
        "active": true,
        "schoolName": "Jadavpur University",
        "trackingId": "xgGWwmnLRTubPV94lwa/AA==",
        "logoUrl": "https://media.licdn.com/dms/image/v2/C510BAQET3otWuPTosQ/company-logo_"
      },
      "grade": "8.25 (76.3%)",
      "timePeriod": {
        "endDate": {
          "month": 7,
          "year": 2025
        },
        "startDate": {
          "month": 12,
          "year": 2021
        }
      },
      "testScores": [
        "urn:li:fs_testScore:(ACoAADhwtxQBsXApQoktnF30iLk5zpuxpsuLAvA,956688439)"
      ],
      "schoolName": "Jadavpur University",
      "fieldOfStudy": "Computer Science and Engineering"
    },
    {
      "entityUrn": "urn:li:fs_education:(ACoAADhwtxQBsXApQoktnF30iLk5zpuxpsuLAvA,768721772)",
      "school": {
        "objectUrn": "urn:li:school:3230309",
        "entityUrn": "urn:li:fs_miniSchool:3230309",
        "active": true,
        "schoolName": "Burdwan Municipal High School",
        "trackingId": "XK0RKJ3fQSyza9k2g4sT+A==",
        "logoUrl": "https://media.licdn.com/dms/image/v2/C560BAQEWuTbLbvUAhg/company-logo_"
      },
      "grade": "O",
      "timePeriod": {
        "endDate": {
          "month": 3,
          "year": 2021
        },
        "startDate": {
          "month": 7,
          "year": 2019
        }
      },
      "testScores": [
        "urn:li:fs_testScore:(ACoAADhwtxQBsXApQoktnF30iLk5zpuxpsuLAvA,798726489)",
        "urn:li:fs_testScore:(ACoAADhwtxQBsXApQoktnF30iLk5zpuxpsuLAvA,798877300)",
        "urn:li:fs_testScore:(ACoAADhwtxQBsXApQoktnF30iLk5zpuxpsuLAvA,800114799)"
      ],
      "degreeName": "Higher Secondary ",
      "schoolName": "Burdwan Municipal High School",
      "fieldOfStudy": "Science",
      "schoolUrn": "urn:li:fs_miniSchool:3230309"
    },
    {
      "entityUrn": "urn:li:fs_education:(ACoAADhwtxQBsXApQoktnF30iLk5zpuxpsuLAvA,768720800)",
      "grade": "AA",
      "timePeriod": {
        "endDate": {
          "month": 3,
          "year": 2019
        },
        "startDate": {
          "month": 1,
          "year": 2011
        }
      },
      "degreeName": "Secondary",
      "schoolName": "Burdwan Town School"
    }
  ],
  "languages": [
    {
      "name": "Bengali",
      "proficiency": "NATIVE_OR_BILINGUAL"
    },
    {
      "name": "English",
      "proficiency": "PROFESSIONAL_WORKING"
    },
    {
      "name": "French",
      "proficiency": "ELEMENTARY"
    }
  ],
  "publications": [],
  "certifications": [
    {
      "authority": "RKMVERI, Belur",
      "name": "PERCEPTRON - The Turing Show, Coding Competition ",
      "timePeriod": {
        "startDate": {
          "month": 1,
          "year": 2023
        }
      },
      "displaySource": "google.com",
      "url": "https://drive.google.com/file/d/17nqnatBptOD0y1dSeYsjNiMZG-kg4A57/view?usp=drivesdk"
    },
    {
      "authority": "NPTEL",
      "name": "Programming in java",
      "timePeriod": {
        "startDate": {
          "month": 11,
          "year": 2023
        }
      },
      "company": {
        "objectUrn": "urn:li:company:13229455",
        "entityUrn": "urn:li:fs_miniCompany:13229455",
        "name": "NPTEL",
        "showcase": false,
        "active": true,
        "logo": {
          "com.linkedin.common.VectorImage": {
            "artifacts": [
              {
                "width": 200,
                "fileIdentifyingUrlPathSegment": "200_200/company-logo_200_200/0/1631333024279?e=1755129600&v=beta&t=Vx_9GgJZLE9lVeW6zY2eJxszXr-xAneYTr9ZUK5_0ZM",
                "expiresAt": 1755129600000,
                "height": 200
              },
              {
                "width": 100,
                "fileIdentifyingUrlPathSegment": "100_100/company-logo_100_100/0/1631333024279?e=1755129600&v=beta&t=7xkRAQNxVvw61WP8IGpZk_zs9qlTqTxlUBadOL6GBsU",
                "expiresAt": 1755129600000,
                "height": 100
              },
              {
                "width": 400,
                "fileIdentifyingUrlPathSegment": "400_400/company-logo_400_400/0/1631333024279?e=1755129600&v=beta&t=BhOCvWNT6ekCVC_e33lBcYoR2I2v_LnPQwUQC78Zf4w",
                "expiresAt": 1755129600000,
                "height": 400
              }
            ],
            "rootUrl": "https://media.licdn.com/dms/image/v2/C4D0BAQHJZGa_G2gwUg/company-logo_"
          }
        },
        "universalName": "nptel",
        "dashCompanyUrn": "urn:li:fsd_company:13229455",
        "trackingId": "1TV5P/I7TkKvtTanZiiGHg=="
      },
      "displaySource": "google.com",
      "companyUrn": "urn:li:fs_miniCompany:13229455",
      "url": "https://drive.google.com/file/d/1Rz42-BO7EmdyhEdpkgr642fpl1BktCdc/view?usp=drive_link"
    }
  ],
  "volunteer": [],
  "honors": [
    {
      "description": "AIR 65, 99.96 percentile",
      "occupation": "urn:li:fs_education:(ACoAADhwtxQBsXApQoktnF30iLk5zpuxpsuLAvA,756491700)",
      "title": "GATE CS, 2025",
      "issueDate": {
        "month": 2,
        "year": 2025
      }
    },
    {
      "description": "98.98 percentile",
      "title": "Senior Scholar",
      "issueDate": {
        "month": 7,
        "year": 2022
      },
      "issuer": "Jagadish Bose National Science Talent Search"
    },
    {
      "description": "98.5 percentile",
      "title": "Junior Scholar",
      "issueDate": {
        "month": 3,
        "year": 2020
      },
      "issuer": "Jagadish Bose National Science Talent Search"
    }
  ],
  "projects": [
    {
      "occupation": "urn:li:fs_education:(ACoAADhwtxQBsXApQoktnF30iLk5zpuxpsuLAvA,756491700)",
      "members": [
        {
          "member": {
            "firstName": "Aviroop",
            "lastName": "Mitra",
            "dashEntityUrn": "urn:li:fsd_profile:ACoAADhwtxQBsXApQoktnF30iLk5zpuxpsuLAvA",
            "occupation": "IISc CSA'27 • GATE CS AIR 65 (CS) • BE CSE, Jadavpur University, 2025",
            "objectUrn": "urn:li:member:946910996",
            "entityUrn": "urn:li:fs_miniProfile:ACoAADhwtxQBsXApQoktnF30iLk5zpuxpsuLAvA",
            "publicIdentifier": "aviroopmitra071003",
            "picture": {
              "com.linkedin.common.VectorImage": {
                "artifacts": [
                  {
                    "width": 400,
                    "fileIdentifyingUrlPathSegment": "400_400/profile-framedphoto-shrink_400_400/0/1698469170079?e=1752987600&v=beta&t=2ElIsH9F1K4qWKaniQIB1WWapxN56OdPawh9d2YJ6tM",
                    "expiresAt": 1752987600000,
                    "height": 400
                  },
                  {
                    "width": 200,
                    "fileIdentifyingUrlPathSegment": "200_200/profile-framedphoto-shrink_200_200/0/1698469170079?e=1752987600&v=beta&t=fZrXWs6FOF5QHvU0bcRhgXVUpzvHkAzdYoexHwKWltg",
                    "expiresAt": 1752987600000,
                    "height": 200
                  },
                  {
                    "width": 800,
                    "fileIdentifyingUrlPathSegment": "800_800/profile-framedphoto-shrink_800_800/0/1698469170079?e=1752987600&v=beta&t=5f_QFCXRrOZHUwlf-yKxckLA6KOtgE58rD0_6NfaEg4",
                    "expiresAt": 1752987600000,
                    "height": 800
                  },
                  {
                    "width": 100,
                    "fileIdentifyingUrlPathSegment": "100_100/profile-framedphoto-shrink_100_100/0/1698469170079?e=1752987600&v=beta&t=UuFB-lTCft-gRkzs9d_3YguofJKL_aFJOOfIfUr2fOA",
                    "expiresAt": 1752987600000,
                    "height": 100
                  }
                ],
                "rootUrl": "https://media.licdn.com/dms/image/v2/D5635AQEnxd2b9x3E9g/profile-framedphoto-shrink_"
              }
            },
            "trackingId": "pLGJ8BGeSJWDgj7wAPGwzA=="
          },
          "entityUrn": "urn:li:fs_contributor:(ACoAADhwtxQBsXApQoktnF30iLk5zpuxpsuLAvA,1074288541,460000641)",
          "profileUrn": "urn:li:fs_miniProfile:ACoAADhwtxQBsXApQoktnF30iLk5zpuxpsuLAvA"
        }
      ],
      "timePeriod": {
        "endDate": {
          "month": 5,
          "year": 2025
        },
        "startDate": {
          "month": 2,
          "year": 2025
        }
      },
      "description": "Built a simulation of P2P network using FastAPI, Streamlit and Distributed Computing knowledge where peers can upload and view files (similar to Bit torrent)",
      "title": "Distributed P2P Network"
    },
    {
      "members": [
        {
          "member": {
            "firstName": "Aviroop",
            "lastName": "Mitra",
            "dashEntityUrn": "urn:li:fsd_profile:ACoAADhwtxQBsXApQoktnF30iLk5zpuxpsuLAvA",
            "occupation": "IISc CSA'27 • GATE CS AIR 65 (CS) • BE CSE, Jadavpur University, 2025",
            "objectUrn": "urn:li:member:946910996",
            "entityUrn": "urn:li:fs_miniProfile:ACoAADhwtxQBsXApQoktnF30iLk5zpuxpsuLAvA",
            "publicIdentifier": "aviroopmitra071003",
            "picture": {
              "com.linkedin.common.VectorImage": {
                "artifacts": [
                  {
                    "width": 400,
                    "fileIdentifyingUrlPathSegment": "400_400/profile-framedphoto-shrink_400_400/0/1698469170079?e=1752987600&v=beta&t=2ElIsH9F1K4qWKaniQIB1WWapxN56OdPawh9d2YJ6tM",
                    "expiresAt": 1752987600000,
                    "height": 400
                  },
                  {
                    "width": 200,
                    "fileIdentifyingUrlPathSegment": "200_200/profile-framedphoto-shrink_200_200/0/1698469170079?e=1752987600&v=beta&t=fZrXWs6FOF5QHvU0bcRhgXVUpzvHkAzdYoexHwKWltg",
                    "expiresAt": 1752987600000,
                    "height": 200
                  },
                  {
                    "width": 800,
                    "fileIdentifyingUrlPathSegment": "800_800/profile-framedphoto-shrink_800_800/0/1698469170079?e=1752987600&v=beta&t=5f_QFCXRrOZHUwlf-yKxckLA6KOtgE58rD0_6NfaEg4",
                    "expiresAt": 1752987600000,
                    "height": 800
                  },
                  {
                    "width": 100,
                    "fileIdentifyingUrlPathSegment": "100_100/profile-framedphoto-shrink_100_100/0/1698469170079?e=1752987600&v=beta&t=UuFB-lTCft-gRkzs9d_3YguofJKL_aFJOOfIfUr2fOA",
                    "expiresAt": 1752987600000,
                    "height": 100
                  }
                ],
                "rootUrl": "https://media.licdn.com/dms/image/v2/D5635AQEnxd2b9x3E9g/profile-framedphoto-shrink_"
              }
            },
            "trackingId": "pLGJ8BGeSJWDgj7wAPGwzA=="
          },
          "entityUrn": "urn:li:fs_contributor:(ACoAADhwtxQBsXApQoktnF30iLk5zpuxpsuLAvA,1074567873,460000648)",
          "profileUrn": "urn:li:fs_miniProfile:ACoAADhwtxQBsXApQoktnF30iLk5zpuxpsuLAvA"
        }
      ],
      "timePeriod": {
        "endDate": {
          "month": 8,
          "year": 2024
        },
        "startDate": {
          "month": 8,
          "year": 2024
        }
      },
      "description": "• Developed a Streamlit-based web application to solve the Queens game, a logic puzzle from LinkedIn News.\n• Created a user-friendly interface with custom styling using HTML and CSS for enhanced visual appeal.\n• Integrated image processing using the Python PIL library to guide users on valid and invalid image uploads.",
      "title": "LinkedIn Puzzle Solver"
    },
    {
      "occupation": "urn:li:fs_education:(ACoAADhwtxQBsXApQoktnF30iLk5zpuxpsuLAvA,756491700)",
      "members": [
        {
          "member": {
            "firstName": "Aviroop",
            "lastName": "Mitra",
            "dashEntityUrn": "urn:li:fsd_profile:ACoAADhwtxQBsXApQoktnF30iLk5zpuxpsuLAvA",
            "occupation": "IISc CSA'27 • GATE CS AIR 65 (CS) • BE CSE, Jadavpur University, 2025",
            "objectUrn": "urn:li:member:946910996",
            "entityUrn": "urn:li:fs_miniProfile:ACoAADhwtxQBsXApQoktnF30iLk5zpuxpsuLAvA",
            "publicIdentifier": "aviroopmitra071003",
            "picture": {
              "com.linkedin.common.VectorImage": {
                "artifacts": [
                  {
                    "width": 400,
                    "fileIdentifyingUrlPathSegment": "400_400/profile-framedphoto-shrink_400_400/0/1698469170079?e=1752987600&v=beta&t=2ElIsH9F1K4qWKaniQIB1WWapxN56OdPawh9d2YJ6tM",
                    "expiresAt": 1752987600000,
                    "height": 400
                  },
                  {
                    "width": 200,
                    "fileIdentifyingUrlPathSegment": "200_200/profile-framedphoto-shrink_200_200/0/1698469170079?e=1752987600&v=beta&t=fZrXWs6FOF5QHvU0bcRhgXVUpzvHkAzdYoexHwKWltg",
                    "expiresAt": 1752987600000,
                    "height": 200
                  },
                  {
                    "width": 800,
                    "fileIdentifyingUrlPathSegment": "800_800/profile-framedphoto-shrink_800_800/0/1698469170079?e=1752987600&v=beta&t=5f_QFCXRrOZHUwlf-yKxckLA6KOtgE58rD0_6NfaEg4",
                    "expiresAt": 1752987600000,
                    "height": 800
                  },
                  {
                    "width": 100,
                    "fileIdentifyingUrlPathSegment": "100_100/profile-framedphoto-shrink_100_100/0/1698469170079?e=1752987600&v=beta&t=UuFB-lTCft-gRkzs9d_3YguofJKL_aFJOOfIfUr2fOA",
                    "expiresAt": 1752987600000,
                    "height": 100
                  }
                ],
                "rootUrl": "https://media.licdn.com/dms/image/v2/D5635AQEnxd2b9x3E9g/profile-framedphoto-shrink_"
              }
            },
            "trackingId": "pLGJ8BGeSJWDgj7wAPGwzA=="
          },
          "entityUrn": "urn:li:fs_contributor:(ACoAADhwtxQBsXApQoktnF30iLk5zpuxpsuLAvA,1074787049,460003237)",
          "profileUrn": "urn:li:fs_miniProfile:ACoAADhwtxQBsXApQoktnF30iLk5zpuxpsuLAvA"
        },
        {
          "member": {
            "firstName": "Spandan",
            "lastName": "Das",
            "dashEntityUrn": "urn:li:fsd_profile:ACoAAD1OzFcBrJg_TElBQE1ARG6yj-Y6ntPGxzo",
            "occupation": "Student at Jadavpur University, CSE branch ||21-25|| (final year)",
            "objectUrn": "urn:li:member:1028574295",
            "entityUrn": "urn:li:fs_miniProfile:ACoAAD1OzFcBrJg_TElBQE1ARG6yj-Y6ntPGxzo",
            "publicIdentifier": "spandan-das-907573248",
            "picture": {
              "com.linkedin.common.VectorImage": {
                "artifacts": [
                  {
                    "width": 100,
                    "fileIdentifyingUrlPathSegment": "100_100/profile-displayphoto-shrink_100_100/0/1660896862968?e=1758153600&v=beta&t=9HdPMNZZbKlDVM3poOXetM4wOTJw8LbOGaOQiZeB1wg",
                    "expiresAt": 1758153600000,
                    "height": 100
                  },
                  {
                    "width": 200,
                    "fileIdentifyingUrlPathSegment": "200_200/profile-displayphoto-shrink_200_200/0/1660896862968?e=1758153600&v=beta&t=d4X0rPsh4B-_TKStFNonbFV-g1Yp_6oCxLyjc-QMsM0",
                    "expiresAt": 1758153600000,
                    "height": 200
                  },
                  {
                    "width": 400,
                    "fileIdentifyingUrlPathSegment": "400_400/profile-displayphoto-shrink_400_400/0/1660896862968?e=1758153600&v=beta&t=OfXc2bXeWlHCsVzqoOC0qlN-lz28aTSE9IBKjb-4lyc",
                    "expiresAt": 1758153600000,
                    "height": 400
                  },
                  {
                    "width": 500,
                    "fileIdentifyingUrlPathSegment": "800_800/profile-displayphoto-shrink_800_800/0/1660896862968?e=1758153600&v=beta&t=8lqiRpjqaj5ndQ77f3NVnIiSWYzX4wGDtoHEPB34pTA",
                    "expiresAt": 1758153600000,
                    "height": 500
                  }
                ],
                "rootUrl": "https://media.licdn.com/dms/image/v2/C4E03AQHeaLanNN31WQ/profile-displayphoto-shrink_"
              }
            },
            "trackingId": "516g4kXITPmuUyUjxZhMHg=="
          },
          "entityUrn": "urn:li:fs_contributor:(ACoAADhwtxQBsXApQoktnF30iLk5zpuxpsuLAvA,1074787049,460003238)",
          "profileUrn": "urn:li:fs_miniProfile:ACoAAD1OzFcBrJg_TElBQE1ARG6yj-Y6ntPGxzo"
        }
      ],
      "timePeriod": {
        "endDate": {
          "month": 4,
          "year": 2024
        },
        "startDate": {
          "month": 2,
          "year": 2024
        }
      },
      "description": "• Implemented a bottom up parser in C language for a simple C like language with for loops, variable\n declarations and functions\n• Designed an LR(1) automaton to generate parsing tables and handle grammar rules for a C-like language.\n• Integrated a lexical analyzer and symbol table to tokenize input, manage scope, and validate identifiers and types during parsing.",
      "title": "Compiler Design Project"
    }
  ],
  "skills": [
    {
      "name": "Prompt Engineering"
    },
    {
      "name": "DSA"
    },
    {
      "name": "OpenAI API"
    },
    {
      "name": "Machine Learning"
    },
    {
      "name": "Large Language Models (LLM)"
    },
    {
      "name": "API Gateways"
    },
    {
      "name": "Natural Language Processing (NLP)"
    },
    {
      "name": "Python (Programming Language)"
    },
    {
      "name": "Recommender Systems"
    },
    {
      "name": "C++"
    },
    {
      "name": "MySQL"
    },
    {
      "name": "Streamlit"
    },
    {
      "name": "PIL"
    },
    {
      "name": "Graph Theory"
    },
    {
      "name": "pytest"
    },
    {
      "name": "REST APIs"
    },
    {
      "name": "Cloud Computing"
    },
    {
      "name": "FastAPI"
    },
    {
      "name": "SQLAlchemy"
    },
    {
      "name": "Convolutional Neural Networks (CNN)"
    },
    {
      "name": "Transformers"
    },
    {
      "name": "Creative Problem Solving"
    },
    {
      "name": "Debugging Code"
    },
    {
      "name": "Debugging"
    },
    {
      "name": "Presentation Skills"
    },
    {
      "name": "Spring Boot"
    },
    {
      "name": "Angular"
    },
    {
      "name": "MongoDB"
    },
    {
      "name": "Deep Learning"
    },
    {
      "name": "JavaScript"
    },
    {
      "name": "SQL"
    },
    {
      "name": "Git"
    },
    {
      "name": "Pandas (Software)"
    },
    {
      "name": "Scikit-Learn"
    },
    {
      "name": "Node.js"
    },
    {
      "name": "Object-Oriented Programming (OOP)"
    },
    {
      "name": "NumPy"
    },
    {
      "name": "Java"
    },
    {
      "name": "Data Structures"
    },
    {
      "name": "C (Programming Language)"
    },
    {
      "name": "Programming"
    },
    {
      "name": "Software Development"
    },
    {
      "name": "Algorithms"
    },
    {
      "name": "Computer Science"
    },
    {
      "name": "Jupyter"
    },
    {
      "name": "Engineering"
    },
    {
      "name": "Communication"
    },
    {
      "name": "Analytical Skills"
    },
    {
      "name": "Problem Solving"
    },
    {
      "name": "Mathematics"
    }
  ],
  "urn_id": "ACoAADhwtxQBsXApQoktnF30iLk5zpuxpsuLAvA",
  "contact_info": {
    "email_address": "aviroopmitra5@gmail.com",
    "websites": [],
    "twitter": [],
    "birthdate": {
      "month": 10,
      "day": 7
    },
    "ims": null,
    "phone_numbers": [
      {
        "type": "MOBILE",
        "number": "+91 79809 58951"
      }
    ]
  },
  "experiences": [
    {
      "title": "Machine Learning Intern",
      "companyName": "Neurologic-ai",
      "employmentType": "Internship",
      "locationName": "Kolkata, West Bengal, India · Remote",
      "duration": "1 yr 9 mos",
      "startDate": "Nov 2023",
      "endDate": "Jul 2025",
      "description": null
    },
    {
      "title": "Advisory Intern",
      "companyName": "PwC India",
      "employmentType": "Internship",
      "locationName": "Kolkata, West Bengal, India · On-site",
      "duration": "2 mos",
      "startDate": "Jun 2024",
      "endDate": "Jul 2024",
      "description": "Full-Stack Ticket Platform | Jun–Jul 2024\nAngular + Spring Boot + MongoDB stack with JWT-secured role-based access. Provides a real-time ticket dashboard, template creation/search, appraisal & query threads, and an animated UI—while keeping CRUD latency under 50 ms. An API Gateway and client-side service discovery route traffic to horizontally duplicated ticket and auth services for effortless scale-out."
    }
  ]
=======
{
  "lastName": "Mitra",
  "student": false,
  "geoCountryUrn": "urn:li:fs_geo:102713980",
  "geoLocationBackfilled": false,
  "entityUrn": "urn:li:fs_profile:ACoAADhwtxQBsXApQoktnF30iLk5zpuxpsuLAvA",
  "headline": "IISc CSA'27 • GATE CS AIR 65 (CS) • BE CSE, Jadavpur University, 2025",
  "summary": "👋 Hey there, I'm Aviroop Mitra, a Computer Science and Engineering student at Jadavpur University. My academic journey is driven by a fascination for ML, AI, and logic building.\n\n💻 Beyond my coursework, I actively delve into Full Stack Web Development, exploring web technologies.\n\n🚀 Passionate about hackathons, I enjoy collaborative problem-solving and code reviews. I also contribute by posting solutions on coding platforms.\n\n🧩 In my free time, you'll often find me engrossed in chess games, relishing their strategic depth, or solving Sudoku puzzles to sharpen my logical thinking.\n\n🌟 Currently, I'm working on multiple small-scale personal projects in Machine Learning, applying my knowledge to practical solutions.\n\n📬 Feel free to reach out at aviroopmitra5@gmail.com for engaging discussions and the opportunity to innovate in technology and artificial intelligence!",
  "industryName": "Software Development",
  "address": "13 Nivedita Sarani, Parnasreepally, Kolkata 70060",
  "locationName": "India",
  "geoCountryName": "India",
  "elt": true,
  "profilePictureOriginalImage": {
    "com.linkedin.common.VectorImage": {
      "artifacts": [
        {
          "width": 794,
          "fileIdentifyingUrlPathSegment": "900_1200/profile-originalphoto-shrink_900_1200/0/1698469168932?m=AQIugsXbKzyjMwAAAZgHfhzhUrSeUGS6MP7fMEI_WbL125_2nbETJcKMTg&e=1752558762&v=beta&t=4JLJkgmTtaCSVTw3gNn7t0vjG7RcSUPYBpep9ZsI6yc",
          "expiresAt": 1752558762000,
          "height": 804
        },
        {
          "width": 444,
          "fileIdentifyingUrlPathSegment": "450_600/profile-originalphoto-shrink_450_600/0/1698469168932?m=AQJktVnowzpLHAAAAZgHfhzhOBZJ2lHra5ht1NepgGk4imwwxiUMyGNyKw&e=1752558762&v=beta&t=LhQrun9sHJgz88vv-K-8qzB5v1YE4JBFy8g8p-yc2vI",
          "expiresAt": 1752558762000,
          "height": 450
        }
      ],
      "rootUrl": "https://www.linkedin.com/dms/prv/image/v2/D5604AQEbadxv-Jqx5g/profile-originalphoto-shrink_"
    }
  },
  "birthDate": {
    "month": 10,
    "day": 7
  },
  "industryUrn": "urn:li:fs_industry:4",
  "firstName": "Aviroop",
  "profilePicture": {
    "displayImage": "urn:li:digitalmediaAsset:D5603AQFGdKYg-7obQw",
    "originalImage": "urn:li:digitalmediaAsset:D5604AQEbadxv-Jqx5g",
    "photoFilterEditInfo": {
      "bottomLeft": {
        "x": -7.152557373046875e-07,
        "y": 0.9875611066818237
      },
      "saturation": 0.0,
      "brightness": 0.0,
      "vignette": 0.0,
      "photoFilterType": "ORIGINAL",
      "bottomRight": {
        "x": 1.0000007152557373,
        "y": 0.9875609874725342
      },
      "topLeft": {
        "x": -6.92903995513916e-07,
        "y": 1.6354024410247803e-06
      },
      "contrast": 0.0,
      "topRight": {
        "x": 1.0000007152557373,
        "y": 1.4901161193847656e-06
      }
    }
  },
  "geoLocation": {
    "geoUrn": "urn:li:fs_geo:103705419"
  },
  "geoLocationName": "Kolkata, West Bengal",
  "location": {
    "basicLocation": {
      "countryCode": "in"
    }
  },
  "displayPictureUrl": "https://media.licdn.com/dms/image/v2/D5635AQEnxd2b9x3E9g/profile-framedphoto-shrink_",
  "img_400_400": "400_400/profile-framedphoto-shrink_400_400/0/1698469170079?e=1753077600&v=beta&t=zVVol3ZArGxVAUwXI54BScaTIXmxty0cN2uUfYoaqJ4",
  "img_200_200": "200_200/profile-framedphoto-shrink_200_200/0/1698469170079?e=1753077600&v=beta&t=FiVDegp0jxwIPvqMCjyKr6evAvOAHcOnPpMqlGwbXn4",
  "img_800_800": "800_800/profile-framedphoto-shrink_800_800/0/1698469170079?e=1753077600&v=beta&t=tBDxIWNa7xnQzcuLTIUw6yrKKXTat9NWmyj3vBFqdtg",
  "img_100_100": "100_100/profile-framedphoto-shrink_100_100/0/1698469170079?e=1753077600&v=beta&t=lESMJE6igHWyHb8lS2DGqBKTHuAq7WtOl972nWHm3Aw",
  "profile_id": "ACoAADhwtxQBsXApQoktnF30iLk5zpuxpsuLAvA",
  "profile_urn": "urn:li:fs_miniProfile:ACoAADhwtxQBsXApQoktnF30iLk5zpuxpsuLAvA",
  "member_urn": "urn:li:member:946910996",
  "public_id": "aviroopmitra071003",
  "experience": [
    {
      "locationName": "Kolkata, West Bengal, India",
      "entityUrn": "urn:li:fs_position:(ACoAADhwtxQBsXApQoktnF30iLk5zpuxpsuLAvA,2418598327)",
      "geoLocationName": "Kolkata, West Bengal, India",
      "geoUrn": "urn:li:fs_geo:111795395",
      "companyName": "Neurologic-ai",
      "timePeriod": {
        "endDate": {
          "month": 7,
          "year": 2025
        },
        "startDate": {
          "month": 11,
          "year": 2023
        }
      },
      "description": "Intelligent Claim Orchestration in Guideware — Skan AI | May–Jun 2025\nAutomated claim creation and assignment in Guidewire ClaimCenter with a vision-to-reasoning pipeline that pairs GPT-4 Vision/Text (async Python, prompt-engineered with token-cost guardrails) and a hierarchical scorer operating on a 30-event window. Delivered 80% confidence (+23 pts over benchmark) and halved inference latency.\n\nDocument Intelligence Platform — Carelon Health | Mar–May 2025\nStreamlit-based interface drives a PDF-to-image flow where a layout-transformer isolates semantic zones; cropped sections are passed to async GPT-4 Vision (backed by Mistral OCR and Python imaging) and rendered with Pandas. The generalized architecture now ingests diverse healthcare documents and keeps end-to-end latency under 3s without sacrificing accuracy.",
      "company": {
        "employeeCountRange": {
          "start": 11,
          "end": 50
        },
        "industries": [
          "Information Technology and Services"
        ]
      },
      "title": "Machine Learning Intern",
      "region": "urn:li:fs_region:(in,0)",
      "companyUrn": "urn:li:fs_miniCompany:92502744",
      "companyLogoUrl": "https://media.licdn.com/dms/image/v2/C4D0BAQGStPN3fgny-w/company-logo_"
    },
    {
      "locationName": "Kolkata, West Bengal, India",
      "entityUrn": "urn:li:fs_position:(ACoAADhwtxQBsXApQoktnF30iLk5zpuxpsuLAvA,2421603218)",
      "geoLocationName": "Kolkata, West Bengal, India",
      "geoUrn": "urn:li:fs_geo:111795395",
      "companyName": "PwC India",
      "timePeriod": {
        "endDate": {
          "month": 7,
          "year": 2024
        },
        "startDate": {
          "month": 6,
          "year": 2024
        }
      },
      "description": "Full-Stack Ticket Platform | Jun–Jul 2024\nAngular + Spring Boot + MongoDB stack with JWT-secured role-based access. Provides a real-time ticket dashboard, template creation/search, appraisal & query threads, and an animated UI—while keeping CRUD latency under 50 ms. An API Gateway and client-side service discovery route traffic to horizontally duplicated ticket and auth services for effortless scale-out.",
      "company": {
        "employeeCountRange": {
          "start": 10001
        },
        "industries": [
          "Management Consulting"
        ]
      },
      "title": "Advisory Intern",
      "region": "urn:li:fs_region:(in,0)",
      "companyUrn": "urn:li:fs_miniCompany:1092713",
      "companyLogoUrl": "https://media.licdn.com/dms/image/v2/D4D0BAQHftNJPUMdOaw/company-logo_"
    }
  ],
  "education": [
    {
      "projects": [
        "urn:li:fs_project:(ACoAADhwtxQBsXApQoktnF30iLk5zpuxpsuLAvA,1074288541)",
        "urn:li:fs_project:(ACoAADhwtxQBsXApQoktnF30iLk5zpuxpsuLAvA,1074787049)"
      ],
      "description": "First Class Distinction with Honours",
      "degreeName": "Bachelor of Engineering - BE (Hons.)",
      "honors": [
        "urn:li:fs_honor:(ACoAADhwtxQBsXApQoktnF30iLk5zpuxpsuLAvA,977908679)"
      ],
      "schoolUrn": "urn:li:fs_miniSchool:5101216",
      "entityUrn": "urn:li:fs_education:(ACoAADhwtxQBsXApQoktnF30iLk5zpuxpsuLAvA,756491700)",
      "school": {
        "objectUrn": "urn:li:school:5101216",
        "entityUrn": "urn:li:fs_miniSchool:5101216",
        "active": true,
        "schoolName": "Jadavpur University",
        "trackingId": "Set9pLVFSHykr7aT9JOh1w==",
        "logoUrl": "https://media.licdn.com/dms/image/v2/C510BAQET3otWuPTosQ/company-logo_"
      },
      "grade": "8.25 (76.3%)",
      "timePeriod": {
        "endDate": {
          "month": 7,
          "year": 2025
        },
        "startDate": {
          "month": 12,
          "year": 2021
        }
      },
      "testScores": [
        "urn:li:fs_testScore:(ACoAADhwtxQBsXApQoktnF30iLk5zpuxpsuLAvA,956688439)"
      ],
      "schoolName": "Jadavpur University",
      "fieldOfStudy": "Computer Science and Engineering"
    },
    {
      "entityUrn": "urn:li:fs_education:(ACoAADhwtxQBsXApQoktnF30iLk5zpuxpsuLAvA,768721772)",
      "school": {
        "objectUrn": "urn:li:school:3230309",
        "entityUrn": "urn:li:fs_miniSchool:3230309",
        "active": true,
        "schoolName": "Burdwan Municipal High School",
        "trackingId": "Eh7ESHZNQd2CzRM67v9U8g==",
        "logoUrl": "https://media.licdn.com/dms/image/v2/C560BAQEWuTbLbvUAhg/company-logo_"
      },
      "grade": "O",
      "timePeriod": {
        "endDate": {
          "month": 3,
          "year": 2021
        },
        "startDate": {
          "month": 7,
          "year": 2019
        }
      },
      "testScores": [
        "urn:li:fs_testScore:(ACoAADhwtxQBsXApQoktnF30iLk5zpuxpsuLAvA,798726489)",
        "urn:li:fs_testScore:(ACoAADhwtxQBsXApQoktnF30iLk5zpuxpsuLAvA,798877300)",
        "urn:li:fs_testScore:(ACoAADhwtxQBsXApQoktnF30iLk5zpuxpsuLAvA,800114799)"
      ],
      "degreeName": "Higher Secondary ",
      "schoolName": "Burdwan Municipal High School",
      "fieldOfStudy": "Science",
      "schoolUrn": "urn:li:fs_miniSchool:3230309"
    },
    {
      "entityUrn": "urn:li:fs_education:(ACoAADhwtxQBsXApQoktnF30iLk5zpuxpsuLAvA,768720800)",
      "grade": "AA",
      "timePeriod": {
        "endDate": {
          "month": 3,
          "year": 2019
        },
        "startDate": {
          "month": 1,
          "year": 2011
        }
      },
      "degreeName": "Secondary",
      "schoolName": "Burdwan Town School"
    }
  ],
  "languages": [
    {
      "name": "Bengali",
      "proficiency": "NATIVE_OR_BILINGUAL"
    },
    {
      "name": "English",
      "proficiency": "PROFESSIONAL_WORKING"
    },
    {
      "name": "French",
      "proficiency": "ELEMENTARY"
    }
  ],
  "publications": [],
  "certifications": [
    {
      "authority": "RKMVERI, Belur",
      "name": "PERCEPTRON - The Turing Show, Coding Competition ",
      "timePeriod": {
        "startDate": {
          "month": 1,
          "year": 2023
        }
      },
      "displaySource": "google.com",
      "url": "https://drive.google.com/file/d/17nqnatBptOD0y1dSeYsjNiMZG-kg4A57/view?usp=drivesdk"
    },
    {
      "authority": "NPTEL",
      "name": "Programming in java",
      "timePeriod": {
        "startDate": {
          "month": 11,
          "year": 2023
        }
      },
      "company": {
        "objectUrn": "urn:li:company:13229455",
        "entityUrn": "urn:li:fs_miniCompany:13229455",
        "name": "NPTEL",
        "showcase": false,
        "active": true,
        "logo": {
          "com.linkedin.common.VectorImage": {
            "artifacts": [
              {
                "width": 200,
                "fileIdentifyingUrlPathSegment": "200_200/company-logo_200_200/0/1631333024279?e=1755129600&v=beta&t=Vx_9GgJZLE9lVeW6zY2eJxszXr-xAneYTr9ZUK5_0ZM",
                "expiresAt": 1755129600000,
                "height": 200
              },
              {
                "width": 100,
                "fileIdentifyingUrlPathSegment": "100_100/company-logo_100_100/0/1631333024279?e=1755129600&v=beta&t=7xkRAQNxVvw61WP8IGpZk_zs9qlTqTxlUBadOL6GBsU",
                "expiresAt": 1755129600000,
                "height": 100
              },
              {
                "width": 400,
                "fileIdentifyingUrlPathSegment": "400_400/company-logo_400_400/0/1631333024279?e=1755129600&v=beta&t=BhOCvWNT6ekCVC_e33lBcYoR2I2v_LnPQwUQC78Zf4w",
                "expiresAt": 1755129600000,
                "height": 400
              }
            ],
            "rootUrl": "https://media.licdn.com/dms/image/v2/C4D0BAQHJZGa_G2gwUg/company-logo_"
          }
        },
        "universalName": "nptel",
        "dashCompanyUrn": "urn:li:fsd_company:13229455",
        "trackingId": "l8lIj/ZIRpKHZS0ykXuTxA=="
      },
      "displaySource": "google.com",
      "companyUrn": "urn:li:fs_miniCompany:13229455",
      "url": "https://drive.google.com/file/d/1Rz42-BO7EmdyhEdpkgr642fpl1BktCdc/view?usp=drive_link"
    }
  ],
  "volunteer": [],
  "honors": [
    {
      "description": "AIR 65, 99.96 percentile",
      "occupation": "urn:li:fs_education:(ACoAADhwtxQBsXApQoktnF30iLk5zpuxpsuLAvA,756491700)",
      "title": "GATE CS, 2025",
      "issueDate": {
        "month": 2,
        "year": 2025
      }
    },
    {
      "description": "98.98 percentile",
      "title": "Senior Scholar",
      "issueDate": {
        "month": 7,
        "year": 2022
      },
      "issuer": "Jagadish Bose National Science Talent Search"
    },
    {
      "description": "98.5 percentile",
      "title": "Junior Scholar",
      "issueDate": {
        "month": 3,
        "year": 2020
      },
      "issuer": "Jagadish Bose National Science Talent Search"
    }
  ],
  "projects": [
    {
      "occupation": "urn:li:fs_education:(ACoAADhwtxQBsXApQoktnF30iLk5zpuxpsuLAvA,756491700)",
      "members": [
        {
          "member": {
            "firstName": "Aviroop",
            "lastName": "Mitra",
            "dashEntityUrn": "urn:li:fsd_profile:ACoAADhwtxQBsXApQoktnF30iLk5zpuxpsuLAvA",
            "occupation": "IISc CSA'27 • GATE CS AIR 65 (CS) • BE CSE, Jadavpur University, 2025",
            "objectUrn": "urn:li:member:946910996",
            "entityUrn": "urn:li:fs_miniProfile:ACoAADhwtxQBsXApQoktnF30iLk5zpuxpsuLAvA",
            "publicIdentifier": "aviroopmitra071003",
            "picture": {
              "com.linkedin.common.VectorImage": {
                "artifacts": [
                  {
                    "width": 400,
                    "fileIdentifyingUrlPathSegment": "400_400/profile-framedphoto-shrink_400_400/0/1698469170079?e=1753077600&v=beta&t=zVVol3ZArGxVAUwXI54BScaTIXmxty0cN2uUfYoaqJ4",
                    "expiresAt": 1753077600000,
                    "height": 400
                  },
                  {
                    "width": 200,
                    "fileIdentifyingUrlPathSegment": "200_200/profile-framedphoto-shrink_200_200/0/1698469170079?e=1753077600&v=beta&t=FiVDegp0jxwIPvqMCjyKr6evAvOAHcOnPpMqlGwbXn4",
                    "expiresAt": 1753077600000,
                    "height": 200
                  },
                  {
                    "width": 800,
                    "fileIdentifyingUrlPathSegment": "800_800/profile-framedphoto-shrink_800_800/0/1698469170079?e=1753077600&v=beta&t=tBDxIWNa7xnQzcuLTIUw6yrKKXTat9NWmyj3vBFqdtg",
                    "expiresAt": 1753077600000,
                    "height": 800
                  },
                  {
                    "width": 100,
                    "fileIdentifyingUrlPathSegment": "100_100/profile-framedphoto-shrink_100_100/0/1698469170079?e=1753077600&v=beta&t=lESMJE6igHWyHb8lS2DGqBKTHuAq7WtOl972nWHm3Aw",
                    "expiresAt": 1753077600000,
                    "height": 100
                  }
                ],
                "rootUrl": "https://media.licdn.com/dms/image/v2/D5635AQEnxd2b9x3E9g/profile-framedphoto-shrink_"
              }
            },
            "trackingId": "u9dKZP32Snq61UDxCeDLnA=="
          },
          "entityUrn": "urn:li:fs_contributor:(ACoAADhwtxQBsXApQoktnF30iLk5zpuxpsuLAvA,1074288541,460000641)",
          "profileUrn": "urn:li:fs_miniProfile:ACoAADhwtxQBsXApQoktnF30iLk5zpuxpsuLAvA"
        }
      ],
      "timePeriod": {
        "endDate": {
          "month": 5,
          "year": 2025
        },
        "startDate": {
          "month": 2,
          "year": 2025
        }
      },
      "description": "Built a simulation of P2P network using FastAPI, Streamlit and Distributed Computing knowledge where peers can upload and view files (similar to Bit torrent)",
      "title": "Distributed P2P Network"
    },
    {
      "members": [
        {
          "member": {
            "firstName": "Aviroop",
            "lastName": "Mitra",
            "dashEntityUrn": "urn:li:fsd_profile:ACoAADhwtxQBsXApQoktnF30iLk5zpuxpsuLAvA",
            "occupation": "IISc CSA'27 • GATE CS AIR 65 (CS) • BE CSE, Jadavpur University, 2025",
            "objectUrn": "urn:li:member:946910996",
            "entityUrn": "urn:li:fs_miniProfile:ACoAADhwtxQBsXApQoktnF30iLk5zpuxpsuLAvA",
            "publicIdentifier": "aviroopmitra071003",
            "picture": {
              "com.linkedin.common.VectorImage": {
                "artifacts": [
                  {
                    "width": 400,
                    "fileIdentifyingUrlPathSegment": "400_400/profile-framedphoto-shrink_400_400/0/1698469170079?e=1753077600&v=beta&t=zVVol3ZArGxVAUwXI54BScaTIXmxty0cN2uUfYoaqJ4",
                    "expiresAt": 1753077600000,
                    "height": 400
                  },
                  {
                    "width": 200,
                    "fileIdentifyingUrlPathSegment": "200_200/profile-framedphoto-shrink_200_200/0/1698469170079?e=1753077600&v=beta&t=FiVDegp0jxwIPvqMCjyKr6evAvOAHcOnPpMqlGwbXn4",
                    "expiresAt": 1753077600000,
                    "height": 200
                  },
                  {
                    "width": 800,
                    "fileIdentifyingUrlPathSegment": "800_800/profile-framedphoto-shrink_800_800/0/1698469170079?e=1753077600&v=beta&t=tBDxIWNa7xnQzcuLTIUw6yrKKXTat9NWmyj3vBFqdtg",
                    "expiresAt": 1753077600000,
                    "height": 800
                  },
                  {
                    "width": 100,
                    "fileIdentifyingUrlPathSegment": "100_100/profile-framedphoto-shrink_100_100/0/1698469170079?e=1753077600&v=beta&t=lESMJE6igHWyHb8lS2DGqBKTHuAq7WtOl972nWHm3Aw",
                    "expiresAt": 1753077600000,
                    "height": 100
                  }
                ],
                "rootUrl": "https://media.licdn.com/dms/image/v2/D5635AQEnxd2b9x3E9g/profile-framedphoto-shrink_"
              }
            },
            "trackingId": "u9dKZP32Snq61UDxCeDLnA=="
          },
          "entityUrn": "urn:li:fs_contributor:(ACoAADhwtxQBsXApQoktnF30iLk5zpuxpsuLAvA,1074567873,460000648)",
          "profileUrn": "urn:li:fs_miniProfile:ACoAADhwtxQBsXApQoktnF30iLk5zpuxpsuLAvA"
        }
      ],
      "timePeriod": {
        "endDate": {
          "month": 8,
          "year": 2024
        },
        "startDate": {
          "month": 8,
          "year": 2024
        }
      },
      "description": "• Developed a Streamlit-based web application to solve the Queens game, a logic puzzle from LinkedIn News.\n• Created a user-friendly interface with custom styling using HTML and CSS for enhanced visual appeal.\n• Integrated image processing using the Python PIL library to guide users on valid and invalid image uploads.",
      "title": "LinkedIn Puzzle Solver"
    },
    {
      "occupation": "urn:li:fs_education:(ACoAADhwtxQBsXApQoktnF30iLk5zpuxpsuLAvA,756491700)",
      "members": [
        {
          "member": {
            "firstName": "Aviroop",
            "lastName": "Mitra",
            "dashEntityUrn": "urn:li:fsd_profile:ACoAADhwtxQBsXApQoktnF30iLk5zpuxpsuLAvA",
            "occupation": "IISc CSA'27 • GATE CS AIR 65 (CS) • BE CSE, Jadavpur University, 2025",
            "objectUrn": "urn:li:member:946910996",
            "entityUrn": "urn:li:fs_miniProfile:ACoAADhwtxQBsXApQoktnF30iLk5zpuxpsuLAvA",
            "publicIdentifier": "aviroopmitra071003",
            "picture": {
              "com.linkedin.common.VectorImage": {
                "artifacts": [
                  {
                    "width": 400,
                    "fileIdentifyingUrlPathSegment": "400_400/profile-framedphoto-shrink_400_400/0/1698469170079?e=1753077600&v=beta&t=zVVol3ZArGxVAUwXI54BScaTIXmxty0cN2uUfYoaqJ4",
                    "expiresAt": 1753077600000,
                    "height": 400
                  },
                  {
                    "width": 200,
                    "fileIdentifyingUrlPathSegment": "200_200/profile-framedphoto-shrink_200_200/0/1698469170079?e=1753077600&v=beta&t=FiVDegp0jxwIPvqMCjyKr6evAvOAHcOnPpMqlGwbXn4",
                    "expiresAt": 1753077600000,
                    "height": 200
                  },
                  {
                    "width": 800,
                    "fileIdentifyingUrlPathSegment": "800_800/profile-framedphoto-shrink_800_800/0/1698469170079?e=1753077600&v=beta&t=tBDxIWNa7xnQzcuLTIUw6yrKKXTat9NWmyj3vBFqdtg",
                    "expiresAt": 1753077600000,
                    "height": 800
                  },
                  {
                    "width": 100,
                    "fileIdentifyingUrlPathSegment": "100_100/profile-framedphoto-shrink_100_100/0/1698469170079?e=1753077600&v=beta&t=lESMJE6igHWyHb8lS2DGqBKTHuAq7WtOl972nWHm3Aw",
                    "expiresAt": 1753077600000,
                    "height": 100
                  }
                ],
                "rootUrl": "https://media.licdn.com/dms/image/v2/D5635AQEnxd2b9x3E9g/profile-framedphoto-shrink_"
              }
            },
            "trackingId": "u9dKZP32Snq61UDxCeDLnA=="
          },
          "entityUrn": "urn:li:fs_contributor:(ACoAADhwtxQBsXApQoktnF30iLk5zpuxpsuLAvA,1074787049,460003237)",
          "profileUrn": "urn:li:fs_miniProfile:ACoAADhwtxQBsXApQoktnF30iLk5zpuxpsuLAvA"
        },
        {
          "member": {
            "firstName": "Spandan",
            "lastName": "Das",
            "dashEntityUrn": "urn:li:fsd_profile:ACoAAD1OzFcBrJg_TElBQE1ARG6yj-Y6ntPGxzo",
            "occupation": "Student at Jadavpur University, CSE branch ||21-25|| (final year)",
            "objectUrn": "urn:li:member:1028574295",
            "entityUrn": "urn:li:fs_miniProfile:ACoAAD1OzFcBrJg_TElBQE1ARG6yj-Y6ntPGxzo",
            "publicIdentifier": "spandan-das-907573248",
            "picture": {
              "com.linkedin.common.VectorImage": {
                "artifacts": [
                  {
                    "width": 100,
                    "fileIdentifyingUrlPathSegment": "100_100/profile-displayphoto-shrink_100_100/0/1660896862968?e=1758153600&v=beta&t=9HdPMNZZbKlDVM3poOXetM4wOTJw8LbOGaOQiZeB1wg",
                    "expiresAt": 1758153600000,
                    "height": 100
                  },
                  {
                    "width": 200,
                    "fileIdentifyingUrlPathSegment": "200_200/profile-displayphoto-shrink_200_200/0/1660896862968?e=1758153600&v=beta&t=d4X0rPsh4B-_TKStFNonbFV-g1Yp_6oCxLyjc-QMsM0",
                    "expiresAt": 1758153600000,
                    "height": 200
                  },
                  {
                    "width": 400,
                    "fileIdentifyingUrlPathSegment": "400_400/profile-displayphoto-shrink_400_400/0/1660896862968?e=1758153600&v=beta&t=OfXc2bXeWlHCsVzqoOC0qlN-lz28aTSE9IBKjb-4lyc",
                    "expiresAt": 1758153600000,
                    "height": 400
                  },
                  {
                    "width": 500,
                    "fileIdentifyingUrlPathSegment": "800_800/profile-displayphoto-shrink_800_800/0/1660896862968?e=1758153600&v=beta&t=8lqiRpjqaj5ndQ77f3NVnIiSWYzX4wGDtoHEPB34pTA",
                    "expiresAt": 1758153600000,
                    "height": 500
                  }
                ],
                "rootUrl": "https://media.licdn.com/dms/image/v2/C4E03AQHeaLanNN31WQ/profile-displayphoto-shrink_"
              }
            },
            "trackingId": "ItV/Av2wQzyFDXdHl/Bp+w=="
          },
          "entityUrn": "urn:li:fs_contributor:(ACoAADhwtxQBsXApQoktnF30iLk5zpuxpsuLAvA,1074787049,460003238)",
          "profileUrn": "urn:li:fs_miniProfile:ACoAAD1OzFcBrJg_TElBQE1ARG6yj-Y6ntPGxzo"
        }
      ],
      "timePeriod": {
        "endDate": {
          "month": 4,
          "year": 2024
        },
        "startDate": {
          "month": 2,
          "year": 2024
        }
      },
      "description": "• Implemented a bottom up parser in C language for a simple C like language with for loops, variable\n declarations and functions\n• Designed an LR(1) automaton to generate parsing tables and handle grammar rules for a C-like language.\n• Integrated a lexical analyzer and symbol table to tokenize input, manage scope, and validate identifiers and types during parsing.",
      "title": "Compiler Design Project"
    }
  ],
  "skills": [
    {
      "name": "Prompt Engineering"
    },
    {
      "name": "DSA"
    },
    {
      "name": "OpenAI API"
    },
    {
      "name": "Machine Learning"
    },
    {
      "name": "Large Language Models (LLM)"
    },
    {
      "name": "API Gateways"
    },
    {
      "name": "Natural Language Processing (NLP)"
    },
    {
      "name": "Python (Programming Language)"
    },
    {
      "name": "Recommender Systems"
    },
    {
      "name": "C++"
    },
    {
      "name": "MySQL"
    },
    {
      "name": "Streamlit"
    },
    {
      "name": "PIL"
    },
    {
      "name": "Graph Theory"
    },
    {
      "name": "pytest"
    },
    {
      "name": "REST APIs"
    },
    {
      "name": "Cloud Computing"
    },
    {
      "name": "FastAPI"
    },
    {
      "name": "SQLAlchemy"
    },
    {
      "name": "Convolutional Neural Networks (CNN)"
    },
    {
      "name": "Transformers"
    },
    {
      "name": "Creative Problem Solving"
    },
    {
      "name": "Debugging Code"
    },
    {
      "name": "Debugging"
    },
    {
      "name": "Presentation Skills"
    },
    {
      "name": "Spring Boot"
    },
    {
      "name": "Angular"
    },
    {
      "name": "MongoDB"
    },
    {
      "name": "Deep Learning"
    },
    {
      "name": "JavaScript"
    },
    {
      "name": "SQL"
    },
    {
      "name": "Git"
    },
    {
      "name": "Pandas (Software)"
    },
    {
      "name": "Scikit-Learn"
    },
    {
      "name": "Node.js"
    },
    {
      "name": "Object-Oriented Programming (OOP)"
    },
    {
      "name": "NumPy"
    },
    {
      "name": "Java"
    },
    {
      "name": "Data Structures"
    },
    {
      "name": "C (Programming Language)"
    },
    {
      "name": "Programming"
    },
    {
      "name": "Software Development"
    },
    {
      "name": "Algorithms"
    },
    {
      "name": "Computer Science"
    },
    {
      "name": "Jupyter"
    },
    {
      "name": "Engineering"
    },
    {
      "name": "Communication"
    },
    {
      "name": "Analytical Skills"
    },
    {
      "name": "Problem Solving"
    },
    {
      "name": "Mathematics"
    }
  ],
  "urn_id": "ACoAADhwtxQBsXApQoktnF30iLk5zpuxpsuLAvA",
  "contact_info": {
    "email_address": "aviroopmitra5@gmail.com",
    "websites": [],
    "twitter": [],
    "birthdate": {
      "month": 10,
      "day": 7
    },
    "ims": null,
    "phone_numbers": [
      {
        "type": "MOBILE",
        "number": "+91 79809 58951"
      }
    ]
  },
  "experiences": [
    {
      "title": "Machine Learning Intern",
      "companyName": "Neurologic-ai",
      "employmentType": "Internship",
      "locationName": "Kolkata, West Bengal, India · Remote",
      "duration": "1 yr 9 mos",
      "startDate": "Nov 2023",
      "endDate": "Jul 2025",
      "description": null
    },
    {
      "title": "Advisory Intern",
      "companyName": "PwC India",
      "employmentType": "Internship",
      "locationName": "Kolkata, West Bengal, India · On-site",
      "duration": "2 mos",
      "startDate": "Jun 2024",
      "endDate": "Jul 2024",
      "description": "Full-Stack Ticket Platform | Jun–Jul 2024\nAngular + Spring Boot + MongoDB stack with JWT-secured role-based access. Provides a real-time ticket dashboard, template creation/search, appraisal & query threads, and an animated UI—while keeping CRUD latency under 50 ms. An API Gateway and client-side service discovery route traffic to horizontally duplicated ticket and auth services for effortless scale-out."
    }
  ]
>>>>>>> 3e3e6e4c
}<|MERGE_RESOLUTION|>--- conflicted
+++ resolved
@@ -1,4 +1,3 @@
-<<<<<<< HEAD
 {
   "lastName": "Mitra",
   "student": false,
@@ -17,14 +16,14 @@
       "artifacts": [
         {
           "width": 794,
-          "fileIdentifyingUrlPathSegment": "900_1200/profile-originalphoto-shrink_900_1200/0/1698469168932?m=AQLwprQrqlZElgAAAZgB-0K9pvZLFfrXtWJMffNFiR-DWPPiP_FLUiLoHQ&e=1752466300&v=beta&t=7s2nB5DxaPpc10CiktyQlSgy4B16hAPp3aGFXDj-ZFM",
-          "expiresAt": 1752466300000,
+          "fileIdentifyingUrlPathSegment": "900_1200/profile-originalphoto-shrink_900_1200/0/1698469168932?m=AQIugsXbKzyjMwAAAZgHfhzhUrSeUGS6MP7fMEI_WbL125_2nbETJcKMTg&e=1752558762&v=beta&t=4JLJkgmTtaCSVTw3gNn7t0vjG7RcSUPYBpep9ZsI6yc",
+          "expiresAt": 1752558762000,
           "height": 804
         },
         {
           "width": 444,
-          "fileIdentifyingUrlPathSegment": "450_600/profile-originalphoto-shrink_450_600/0/1698469168932?m=AQIJUwtp3mmvxwAAAZgB-0K9vpRcizfjn88yjZGNtnN0R9VNFhndUx8T7A&e=1752466300&v=beta&t=UKcxyxNgT3hK59NaQhk3hACnWELLdw0xJNgwT5a_Wgg",
-          "expiresAt": 1752466300000,
+          "fileIdentifyingUrlPathSegment": "450_600/profile-originalphoto-shrink_450_600/0/1698469168932?m=AQJktVnowzpLHAAAAZgHfhzhOBZJ2lHra5ht1NepgGk4imwwxiUMyGNyKw&e=1752558762&v=beta&t=LhQrun9sHJgz88vv-K-8qzB5v1YE4JBFy8g8p-yc2vI",
+          "expiresAt": 1752558762000,
           "height": 450
         }
       ],
@@ -74,10 +73,10 @@
     }
   },
   "displayPictureUrl": "https://media.licdn.com/dms/image/v2/D5635AQEnxd2b9x3E9g/profile-framedphoto-shrink_",
-  "img_400_400": "400_400/profile-framedphoto-shrink_400_400/0/1698469170079?e=1752987600&v=beta&t=2ElIsH9F1K4qWKaniQIB1WWapxN56OdPawh9d2YJ6tM",
-  "img_200_200": "200_200/profile-framedphoto-shrink_200_200/0/1698469170079?e=1752987600&v=beta&t=fZrXWs6FOF5QHvU0bcRhgXVUpzvHkAzdYoexHwKWltg",
-  "img_800_800": "800_800/profile-framedphoto-shrink_800_800/0/1698469170079?e=1752987600&v=beta&t=5f_QFCXRrOZHUwlf-yKxckLA6KOtgE58rD0_6NfaEg4",
-  "img_100_100": "100_100/profile-framedphoto-shrink_100_100/0/1698469170079?e=1752987600&v=beta&t=UuFB-lTCft-gRkzs9d_3YguofJKL_aFJOOfIfUr2fOA",
+  "img_400_400": "400_400/profile-framedphoto-shrink_400_400/0/1698469170079?e=1753077600&v=beta&t=zVVol3ZArGxVAUwXI54BScaTIXmxty0cN2uUfYoaqJ4",
+  "img_200_200": "200_200/profile-framedphoto-shrink_200_200/0/1698469170079?e=1753077600&v=beta&t=FiVDegp0jxwIPvqMCjyKr6evAvOAHcOnPpMqlGwbXn4",
+  "img_800_800": "800_800/profile-framedphoto-shrink_800_800/0/1698469170079?e=1753077600&v=beta&t=tBDxIWNa7xnQzcuLTIUw6yrKKXTat9NWmyj3vBFqdtg",
+  "img_100_100": "100_100/profile-framedphoto-shrink_100_100/0/1698469170079?e=1753077600&v=beta&t=lESMJE6igHWyHb8lS2DGqBKTHuAq7WtOl972nWHm3Aw",
   "profile_id": "ACoAADhwtxQBsXApQoktnF30iLk5zpuxpsuLAvA",
   "profile_urn": "urn:li:fs_miniProfile:ACoAADhwtxQBsXApQoktnF30iLk5zpuxpsuLAvA",
   "member_urn": "urn:li:member:946910996",
@@ -163,7 +162,7 @@
         "entityUrn": "urn:li:fs_miniSchool:5101216",
         "active": true,
         "schoolName": "Jadavpur University",
-        "trackingId": "xgGWwmnLRTubPV94lwa/AA==",
+        "trackingId": "Set9pLVFSHykr7aT9JOh1w==",
         "logoUrl": "https://media.licdn.com/dms/image/v2/C510BAQET3otWuPTosQ/company-logo_"
       },
       "grade": "8.25 (76.3%)",
@@ -190,7 +189,7 @@
         "entityUrn": "urn:li:fs_miniSchool:3230309",
         "active": true,
         "schoolName": "Burdwan Municipal High School",
-        "trackingId": "XK0RKJ3fQSyza9k2g4sT+A==",
+        "trackingId": "Eh7ESHZNQd2CzRM67v9U8g==",
         "logoUrl": "https://media.licdn.com/dms/image/v2/C560BAQEWuTbLbvUAhg/company-logo_"
       },
       "grade": "O",
@@ -301,7 +300,7 @@
         },
         "universalName": "nptel",
         "dashCompanyUrn": "urn:li:fsd_company:13229455",
-        "trackingId": "1TV5P/I7TkKvtTanZiiGHg=="
+        "trackingId": "l8lIj/ZIRpKHZS0ykXuTxA=="
       },
       "displaySource": "google.com",
       "companyUrn": "urn:li:fs_miniCompany:13229455",
@@ -356,33 +355,33 @@
                 "artifacts": [
                   {
                     "width": 400,
-                    "fileIdentifyingUrlPathSegment": "400_400/profile-framedphoto-shrink_400_400/0/1698469170079?e=1752987600&v=beta&t=2ElIsH9F1K4qWKaniQIB1WWapxN56OdPawh9d2YJ6tM",
-                    "expiresAt": 1752987600000,
+                    "fileIdentifyingUrlPathSegment": "400_400/profile-framedphoto-shrink_400_400/0/1698469170079?e=1753077600&v=beta&t=zVVol3ZArGxVAUwXI54BScaTIXmxty0cN2uUfYoaqJ4",
+                    "expiresAt": 1753077600000,
                     "height": 400
                   },
                   {
                     "width": 200,
-                    "fileIdentifyingUrlPathSegment": "200_200/profile-framedphoto-shrink_200_200/0/1698469170079?e=1752987600&v=beta&t=fZrXWs6FOF5QHvU0bcRhgXVUpzvHkAzdYoexHwKWltg",
-                    "expiresAt": 1752987600000,
+                    "fileIdentifyingUrlPathSegment": "200_200/profile-framedphoto-shrink_200_200/0/1698469170079?e=1753077600&v=beta&t=FiVDegp0jxwIPvqMCjyKr6evAvOAHcOnPpMqlGwbXn4",
+                    "expiresAt": 1753077600000,
                     "height": 200
                   },
                   {
                     "width": 800,
-                    "fileIdentifyingUrlPathSegment": "800_800/profile-framedphoto-shrink_800_800/0/1698469170079?e=1752987600&v=beta&t=5f_QFCXRrOZHUwlf-yKxckLA6KOtgE58rD0_6NfaEg4",
-                    "expiresAt": 1752987600000,
+                    "fileIdentifyingUrlPathSegment": "800_800/profile-framedphoto-shrink_800_800/0/1698469170079?e=1753077600&v=beta&t=tBDxIWNa7xnQzcuLTIUw6yrKKXTat9NWmyj3vBFqdtg",
+                    "expiresAt": 1753077600000,
                     "height": 800
                   },
                   {
                     "width": 100,
-                    "fileIdentifyingUrlPathSegment": "100_100/profile-framedphoto-shrink_100_100/0/1698469170079?e=1752987600&v=beta&t=UuFB-lTCft-gRkzs9d_3YguofJKL_aFJOOfIfUr2fOA",
-                    "expiresAt": 1752987600000,
+                    "fileIdentifyingUrlPathSegment": "100_100/profile-framedphoto-shrink_100_100/0/1698469170079?e=1753077600&v=beta&t=lESMJE6igHWyHb8lS2DGqBKTHuAq7WtOl972nWHm3Aw",
+                    "expiresAt": 1753077600000,
                     "height": 100
                   }
                 ],
                 "rootUrl": "https://media.licdn.com/dms/image/v2/D5635AQEnxd2b9x3E9g/profile-framedphoto-shrink_"
               }
             },
-            "trackingId": "pLGJ8BGeSJWDgj7wAPGwzA=="
+            "trackingId": "u9dKZP32Snq61UDxCeDLnA=="
           },
           "entityUrn": "urn:li:fs_contributor:(ACoAADhwtxQBsXApQoktnF30iLk5zpuxpsuLAvA,1074288541,460000641)",
           "profileUrn": "urn:li:fs_miniProfile:ACoAADhwtxQBsXApQoktnF30iLk5zpuxpsuLAvA"
@@ -417,33 +416,33 @@
                 "artifacts": [
                   {
                     "width": 400,
-                    "fileIdentifyingUrlPathSegment": "400_400/profile-framedphoto-shrink_400_400/0/1698469170079?e=1752987600&v=beta&t=2ElIsH9F1K4qWKaniQIB1WWapxN56OdPawh9d2YJ6tM",
-                    "expiresAt": 1752987600000,
+                    "fileIdentifyingUrlPathSegment": "400_400/profile-framedphoto-shrink_400_400/0/1698469170079?e=1753077600&v=beta&t=zVVol3ZArGxVAUwXI54BScaTIXmxty0cN2uUfYoaqJ4",
+                    "expiresAt": 1753077600000,
                     "height": 400
                   },
                   {
                     "width": 200,
-                    "fileIdentifyingUrlPathSegment": "200_200/profile-framedphoto-shrink_200_200/0/1698469170079?e=1752987600&v=beta&t=fZrXWs6FOF5QHvU0bcRhgXVUpzvHkAzdYoexHwKWltg",
-                    "expiresAt": 1752987600000,
+                    "fileIdentifyingUrlPathSegment": "200_200/profile-framedphoto-shrink_200_200/0/1698469170079?e=1753077600&v=beta&t=FiVDegp0jxwIPvqMCjyKr6evAvOAHcOnPpMqlGwbXn4",
+                    "expiresAt": 1753077600000,
                     "height": 200
                   },
                   {
                     "width": 800,
-                    "fileIdentifyingUrlPathSegment": "800_800/profile-framedphoto-shrink_800_800/0/1698469170079?e=1752987600&v=beta&t=5f_QFCXRrOZHUwlf-yKxckLA6KOtgE58rD0_6NfaEg4",
-                    "expiresAt": 1752987600000,
+                    "fileIdentifyingUrlPathSegment": "800_800/profile-framedphoto-shrink_800_800/0/1698469170079?e=1753077600&v=beta&t=tBDxIWNa7xnQzcuLTIUw6yrKKXTat9NWmyj3vBFqdtg",
+                    "expiresAt": 1753077600000,
                     "height": 800
                   },
                   {
                     "width": 100,
-                    "fileIdentifyingUrlPathSegment": "100_100/profile-framedphoto-shrink_100_100/0/1698469170079?e=1752987600&v=beta&t=UuFB-lTCft-gRkzs9d_3YguofJKL_aFJOOfIfUr2fOA",
-                    "expiresAt": 1752987600000,
+                    "fileIdentifyingUrlPathSegment": "100_100/profile-framedphoto-shrink_100_100/0/1698469170079?e=1753077600&v=beta&t=lESMJE6igHWyHb8lS2DGqBKTHuAq7WtOl972nWHm3Aw",
+                    "expiresAt": 1753077600000,
                     "height": 100
                   }
                 ],
                 "rootUrl": "https://media.licdn.com/dms/image/v2/D5635AQEnxd2b9x3E9g/profile-framedphoto-shrink_"
               }
             },
-            "trackingId": "pLGJ8BGeSJWDgj7wAPGwzA=="
+            "trackingId": "u9dKZP32Snq61UDxCeDLnA=="
           },
           "entityUrn": "urn:li:fs_contributor:(ACoAADhwtxQBsXApQoktnF30iLk5zpuxpsuLAvA,1074567873,460000648)",
           "profileUrn": "urn:li:fs_miniProfile:ACoAADhwtxQBsXApQoktnF30iLk5zpuxpsuLAvA"
@@ -479,769 +478,6 @@
                 "artifacts": [
                   {
                     "width": 400,
-                    "fileIdentifyingUrlPathSegment": "400_400/profile-framedphoto-shrink_400_400/0/1698469170079?e=1752987600&v=beta&t=2ElIsH9F1K4qWKaniQIB1WWapxN56OdPawh9d2YJ6tM",
-                    "expiresAt": 1752987600000,
-                    "height": 400
-                  },
-                  {
-                    "width": 200,
-                    "fileIdentifyingUrlPathSegment": "200_200/profile-framedphoto-shrink_200_200/0/1698469170079?e=1752987600&v=beta&t=fZrXWs6FOF5QHvU0bcRhgXVUpzvHkAzdYoexHwKWltg",
-                    "expiresAt": 1752987600000,
-                    "height": 200
-                  },
-                  {
-                    "width": 800,
-                    "fileIdentifyingUrlPathSegment": "800_800/profile-framedphoto-shrink_800_800/0/1698469170079?e=1752987600&v=beta&t=5f_QFCXRrOZHUwlf-yKxckLA6KOtgE58rD0_6NfaEg4",
-                    "expiresAt": 1752987600000,
-                    "height": 800
-                  },
-                  {
-                    "width": 100,
-                    "fileIdentifyingUrlPathSegment": "100_100/profile-framedphoto-shrink_100_100/0/1698469170079?e=1752987600&v=beta&t=UuFB-lTCft-gRkzs9d_3YguofJKL_aFJOOfIfUr2fOA",
-                    "expiresAt": 1752987600000,
-                    "height": 100
-                  }
-                ],
-                "rootUrl": "https://media.licdn.com/dms/image/v2/D5635AQEnxd2b9x3E9g/profile-framedphoto-shrink_"
-              }
-            },
-            "trackingId": "pLGJ8BGeSJWDgj7wAPGwzA=="
-          },
-          "entityUrn": "urn:li:fs_contributor:(ACoAADhwtxQBsXApQoktnF30iLk5zpuxpsuLAvA,1074787049,460003237)",
-          "profileUrn": "urn:li:fs_miniProfile:ACoAADhwtxQBsXApQoktnF30iLk5zpuxpsuLAvA"
-        },
-        {
-          "member": {
-            "firstName": "Spandan",
-            "lastName": "Das",
-            "dashEntityUrn": "urn:li:fsd_profile:ACoAAD1OzFcBrJg_TElBQE1ARG6yj-Y6ntPGxzo",
-            "occupation": "Student at Jadavpur University, CSE branch ||21-25|| (final year)",
-            "objectUrn": "urn:li:member:1028574295",
-            "entityUrn": "urn:li:fs_miniProfile:ACoAAD1OzFcBrJg_TElBQE1ARG6yj-Y6ntPGxzo",
-            "publicIdentifier": "spandan-das-907573248",
-            "picture": {
-              "com.linkedin.common.VectorImage": {
-                "artifacts": [
-                  {
-                    "width": 100,
-                    "fileIdentifyingUrlPathSegment": "100_100/profile-displayphoto-shrink_100_100/0/1660896862968?e=1758153600&v=beta&t=9HdPMNZZbKlDVM3poOXetM4wOTJw8LbOGaOQiZeB1wg",
-                    "expiresAt": 1758153600000,
-                    "height": 100
-                  },
-                  {
-                    "width": 200,
-                    "fileIdentifyingUrlPathSegment": "200_200/profile-displayphoto-shrink_200_200/0/1660896862968?e=1758153600&v=beta&t=d4X0rPsh4B-_TKStFNonbFV-g1Yp_6oCxLyjc-QMsM0",
-                    "expiresAt": 1758153600000,
-                    "height": 200
-                  },
-                  {
-                    "width": 400,
-                    "fileIdentifyingUrlPathSegment": "400_400/profile-displayphoto-shrink_400_400/0/1660896862968?e=1758153600&v=beta&t=OfXc2bXeWlHCsVzqoOC0qlN-lz28aTSE9IBKjb-4lyc",
-                    "expiresAt": 1758153600000,
-                    "height": 400
-                  },
-                  {
-                    "width": 500,
-                    "fileIdentifyingUrlPathSegment": "800_800/profile-displayphoto-shrink_800_800/0/1660896862968?e=1758153600&v=beta&t=8lqiRpjqaj5ndQ77f3NVnIiSWYzX4wGDtoHEPB34pTA",
-                    "expiresAt": 1758153600000,
-                    "height": 500
-                  }
-                ],
-                "rootUrl": "https://media.licdn.com/dms/image/v2/C4E03AQHeaLanNN31WQ/profile-displayphoto-shrink_"
-              }
-            },
-            "trackingId": "516g4kXITPmuUyUjxZhMHg=="
-          },
-          "entityUrn": "urn:li:fs_contributor:(ACoAADhwtxQBsXApQoktnF30iLk5zpuxpsuLAvA,1074787049,460003238)",
-          "profileUrn": "urn:li:fs_miniProfile:ACoAAD1OzFcBrJg_TElBQE1ARG6yj-Y6ntPGxzo"
-        }
-      ],
-      "timePeriod": {
-        "endDate": {
-          "month": 4,
-          "year": 2024
-        },
-        "startDate": {
-          "month": 2,
-          "year": 2024
-        }
-      },
-      "description": "• Implemented a bottom up parser in C language for a simple C like language with for loops, variable\n declarations and functions\n• Designed an LR(1) automaton to generate parsing tables and handle grammar rules for a C-like language.\n• Integrated a lexical analyzer and symbol table to tokenize input, manage scope, and validate identifiers and types during parsing.",
-      "title": "Compiler Design Project"
-    }
-  ],
-  "skills": [
-    {
-      "name": "Prompt Engineering"
-    },
-    {
-      "name": "DSA"
-    },
-    {
-      "name": "OpenAI API"
-    },
-    {
-      "name": "Machine Learning"
-    },
-    {
-      "name": "Large Language Models (LLM)"
-    },
-    {
-      "name": "API Gateways"
-    },
-    {
-      "name": "Natural Language Processing (NLP)"
-    },
-    {
-      "name": "Python (Programming Language)"
-    },
-    {
-      "name": "Recommender Systems"
-    },
-    {
-      "name": "C++"
-    },
-    {
-      "name": "MySQL"
-    },
-    {
-      "name": "Streamlit"
-    },
-    {
-      "name": "PIL"
-    },
-    {
-      "name": "Graph Theory"
-    },
-    {
-      "name": "pytest"
-    },
-    {
-      "name": "REST APIs"
-    },
-    {
-      "name": "Cloud Computing"
-    },
-    {
-      "name": "FastAPI"
-    },
-    {
-      "name": "SQLAlchemy"
-    },
-    {
-      "name": "Convolutional Neural Networks (CNN)"
-    },
-    {
-      "name": "Transformers"
-    },
-    {
-      "name": "Creative Problem Solving"
-    },
-    {
-      "name": "Debugging Code"
-    },
-    {
-      "name": "Debugging"
-    },
-    {
-      "name": "Presentation Skills"
-    },
-    {
-      "name": "Spring Boot"
-    },
-    {
-      "name": "Angular"
-    },
-    {
-      "name": "MongoDB"
-    },
-    {
-      "name": "Deep Learning"
-    },
-    {
-      "name": "JavaScript"
-    },
-    {
-      "name": "SQL"
-    },
-    {
-      "name": "Git"
-    },
-    {
-      "name": "Pandas (Software)"
-    },
-    {
-      "name": "Scikit-Learn"
-    },
-    {
-      "name": "Node.js"
-    },
-    {
-      "name": "Object-Oriented Programming (OOP)"
-    },
-    {
-      "name": "NumPy"
-    },
-    {
-      "name": "Java"
-    },
-    {
-      "name": "Data Structures"
-    },
-    {
-      "name": "C (Programming Language)"
-    },
-    {
-      "name": "Programming"
-    },
-    {
-      "name": "Software Development"
-    },
-    {
-      "name": "Algorithms"
-    },
-    {
-      "name": "Computer Science"
-    },
-    {
-      "name": "Jupyter"
-    },
-    {
-      "name": "Engineering"
-    },
-    {
-      "name": "Communication"
-    },
-    {
-      "name": "Analytical Skills"
-    },
-    {
-      "name": "Problem Solving"
-    },
-    {
-      "name": "Mathematics"
-    }
-  ],
-  "urn_id": "ACoAADhwtxQBsXApQoktnF30iLk5zpuxpsuLAvA",
-  "contact_info": {
-    "email_address": "aviroopmitra5@gmail.com",
-    "websites": [],
-    "twitter": [],
-    "birthdate": {
-      "month": 10,
-      "day": 7
-    },
-    "ims": null,
-    "phone_numbers": [
-      {
-        "type": "MOBILE",
-        "number": "+91 79809 58951"
-      }
-    ]
-  },
-  "experiences": [
-    {
-      "title": "Machine Learning Intern",
-      "companyName": "Neurologic-ai",
-      "employmentType": "Internship",
-      "locationName": "Kolkata, West Bengal, India · Remote",
-      "duration": "1 yr 9 mos",
-      "startDate": "Nov 2023",
-      "endDate": "Jul 2025",
-      "description": null
-    },
-    {
-      "title": "Advisory Intern",
-      "companyName": "PwC India",
-      "employmentType": "Internship",
-      "locationName": "Kolkata, West Bengal, India · On-site",
-      "duration": "2 mos",
-      "startDate": "Jun 2024",
-      "endDate": "Jul 2024",
-      "description": "Full-Stack Ticket Platform | Jun–Jul 2024\nAngular + Spring Boot + MongoDB stack with JWT-secured role-based access. Provides a real-time ticket dashboard, template creation/search, appraisal & query threads, and an animated UI—while keeping CRUD latency under 50 ms. An API Gateway and client-side service discovery route traffic to horizontally duplicated ticket and auth services for effortless scale-out."
-    }
-  ]
-=======
-{
-  "lastName": "Mitra",
-  "student": false,
-  "geoCountryUrn": "urn:li:fs_geo:102713980",
-  "geoLocationBackfilled": false,
-  "entityUrn": "urn:li:fs_profile:ACoAADhwtxQBsXApQoktnF30iLk5zpuxpsuLAvA",
-  "headline": "IISc CSA'27 • GATE CS AIR 65 (CS) • BE CSE, Jadavpur University, 2025",
-  "summary": "👋 Hey there, I'm Aviroop Mitra, a Computer Science and Engineering student at Jadavpur University. My academic journey is driven by a fascination for ML, AI, and logic building.\n\n💻 Beyond my coursework, I actively delve into Full Stack Web Development, exploring web technologies.\n\n🚀 Passionate about hackathons, I enjoy collaborative problem-solving and code reviews. I also contribute by posting solutions on coding platforms.\n\n🧩 In my free time, you'll often find me engrossed in chess games, relishing their strategic depth, or solving Sudoku puzzles to sharpen my logical thinking.\n\n🌟 Currently, I'm working on multiple small-scale personal projects in Machine Learning, applying my knowledge to practical solutions.\n\n📬 Feel free to reach out at aviroopmitra5@gmail.com for engaging discussions and the opportunity to innovate in technology and artificial intelligence!",
-  "industryName": "Software Development",
-  "address": "13 Nivedita Sarani, Parnasreepally, Kolkata 70060",
-  "locationName": "India",
-  "geoCountryName": "India",
-  "elt": true,
-  "profilePictureOriginalImage": {
-    "com.linkedin.common.VectorImage": {
-      "artifacts": [
-        {
-          "width": 794,
-          "fileIdentifyingUrlPathSegment": "900_1200/profile-originalphoto-shrink_900_1200/0/1698469168932?m=AQIugsXbKzyjMwAAAZgHfhzhUrSeUGS6MP7fMEI_WbL125_2nbETJcKMTg&e=1752558762&v=beta&t=4JLJkgmTtaCSVTw3gNn7t0vjG7RcSUPYBpep9ZsI6yc",
-          "expiresAt": 1752558762000,
-          "height": 804
-        },
-        {
-          "width": 444,
-          "fileIdentifyingUrlPathSegment": "450_600/profile-originalphoto-shrink_450_600/0/1698469168932?m=AQJktVnowzpLHAAAAZgHfhzhOBZJ2lHra5ht1NepgGk4imwwxiUMyGNyKw&e=1752558762&v=beta&t=LhQrun9sHJgz88vv-K-8qzB5v1YE4JBFy8g8p-yc2vI",
-          "expiresAt": 1752558762000,
-          "height": 450
-        }
-      ],
-      "rootUrl": "https://www.linkedin.com/dms/prv/image/v2/D5604AQEbadxv-Jqx5g/profile-originalphoto-shrink_"
-    }
-  },
-  "birthDate": {
-    "month": 10,
-    "day": 7
-  },
-  "industryUrn": "urn:li:fs_industry:4",
-  "firstName": "Aviroop",
-  "profilePicture": {
-    "displayImage": "urn:li:digitalmediaAsset:D5603AQFGdKYg-7obQw",
-    "originalImage": "urn:li:digitalmediaAsset:D5604AQEbadxv-Jqx5g",
-    "photoFilterEditInfo": {
-      "bottomLeft": {
-        "x": -7.152557373046875e-07,
-        "y": 0.9875611066818237
-      },
-      "saturation": 0.0,
-      "brightness": 0.0,
-      "vignette": 0.0,
-      "photoFilterType": "ORIGINAL",
-      "bottomRight": {
-        "x": 1.0000007152557373,
-        "y": 0.9875609874725342
-      },
-      "topLeft": {
-        "x": -6.92903995513916e-07,
-        "y": 1.6354024410247803e-06
-      },
-      "contrast": 0.0,
-      "topRight": {
-        "x": 1.0000007152557373,
-        "y": 1.4901161193847656e-06
-      }
-    }
-  },
-  "geoLocation": {
-    "geoUrn": "urn:li:fs_geo:103705419"
-  },
-  "geoLocationName": "Kolkata, West Bengal",
-  "location": {
-    "basicLocation": {
-      "countryCode": "in"
-    }
-  },
-  "displayPictureUrl": "https://media.licdn.com/dms/image/v2/D5635AQEnxd2b9x3E9g/profile-framedphoto-shrink_",
-  "img_400_400": "400_400/profile-framedphoto-shrink_400_400/0/1698469170079?e=1753077600&v=beta&t=zVVol3ZArGxVAUwXI54BScaTIXmxty0cN2uUfYoaqJ4",
-  "img_200_200": "200_200/profile-framedphoto-shrink_200_200/0/1698469170079?e=1753077600&v=beta&t=FiVDegp0jxwIPvqMCjyKr6evAvOAHcOnPpMqlGwbXn4",
-  "img_800_800": "800_800/profile-framedphoto-shrink_800_800/0/1698469170079?e=1753077600&v=beta&t=tBDxIWNa7xnQzcuLTIUw6yrKKXTat9NWmyj3vBFqdtg",
-  "img_100_100": "100_100/profile-framedphoto-shrink_100_100/0/1698469170079?e=1753077600&v=beta&t=lESMJE6igHWyHb8lS2DGqBKTHuAq7WtOl972nWHm3Aw",
-  "profile_id": "ACoAADhwtxQBsXApQoktnF30iLk5zpuxpsuLAvA",
-  "profile_urn": "urn:li:fs_miniProfile:ACoAADhwtxQBsXApQoktnF30iLk5zpuxpsuLAvA",
-  "member_urn": "urn:li:member:946910996",
-  "public_id": "aviroopmitra071003",
-  "experience": [
-    {
-      "locationName": "Kolkata, West Bengal, India",
-      "entityUrn": "urn:li:fs_position:(ACoAADhwtxQBsXApQoktnF30iLk5zpuxpsuLAvA,2418598327)",
-      "geoLocationName": "Kolkata, West Bengal, India",
-      "geoUrn": "urn:li:fs_geo:111795395",
-      "companyName": "Neurologic-ai",
-      "timePeriod": {
-        "endDate": {
-          "month": 7,
-          "year": 2025
-        },
-        "startDate": {
-          "month": 11,
-          "year": 2023
-        }
-      },
-      "description": "Intelligent Claim Orchestration in Guideware — Skan AI | May–Jun 2025\nAutomated claim creation and assignment in Guidewire ClaimCenter with a vision-to-reasoning pipeline that pairs GPT-4 Vision/Text (async Python, prompt-engineered with token-cost guardrails) and a hierarchical scorer operating on a 30-event window. Delivered 80% confidence (+23 pts over benchmark) and halved inference latency.\n\nDocument Intelligence Platform — Carelon Health | Mar–May 2025\nStreamlit-based interface drives a PDF-to-image flow where a layout-transformer isolates semantic zones; cropped sections are passed to async GPT-4 Vision (backed by Mistral OCR and Python imaging) and rendered with Pandas. The generalized architecture now ingests diverse healthcare documents and keeps end-to-end latency under 3s without sacrificing accuracy.",
-      "company": {
-        "employeeCountRange": {
-          "start": 11,
-          "end": 50
-        },
-        "industries": [
-          "Information Technology and Services"
-        ]
-      },
-      "title": "Machine Learning Intern",
-      "region": "urn:li:fs_region:(in,0)",
-      "companyUrn": "urn:li:fs_miniCompany:92502744",
-      "companyLogoUrl": "https://media.licdn.com/dms/image/v2/C4D0BAQGStPN3fgny-w/company-logo_"
-    },
-    {
-      "locationName": "Kolkata, West Bengal, India",
-      "entityUrn": "urn:li:fs_position:(ACoAADhwtxQBsXApQoktnF30iLk5zpuxpsuLAvA,2421603218)",
-      "geoLocationName": "Kolkata, West Bengal, India",
-      "geoUrn": "urn:li:fs_geo:111795395",
-      "companyName": "PwC India",
-      "timePeriod": {
-        "endDate": {
-          "month": 7,
-          "year": 2024
-        },
-        "startDate": {
-          "month": 6,
-          "year": 2024
-        }
-      },
-      "description": "Full-Stack Ticket Platform | Jun–Jul 2024\nAngular + Spring Boot + MongoDB stack with JWT-secured role-based access. Provides a real-time ticket dashboard, template creation/search, appraisal & query threads, and an animated UI—while keeping CRUD latency under 50 ms. An API Gateway and client-side service discovery route traffic to horizontally duplicated ticket and auth services for effortless scale-out.",
-      "company": {
-        "employeeCountRange": {
-          "start": 10001
-        },
-        "industries": [
-          "Management Consulting"
-        ]
-      },
-      "title": "Advisory Intern",
-      "region": "urn:li:fs_region:(in,0)",
-      "companyUrn": "urn:li:fs_miniCompany:1092713",
-      "companyLogoUrl": "https://media.licdn.com/dms/image/v2/D4D0BAQHftNJPUMdOaw/company-logo_"
-    }
-  ],
-  "education": [
-    {
-      "projects": [
-        "urn:li:fs_project:(ACoAADhwtxQBsXApQoktnF30iLk5zpuxpsuLAvA,1074288541)",
-        "urn:li:fs_project:(ACoAADhwtxQBsXApQoktnF30iLk5zpuxpsuLAvA,1074787049)"
-      ],
-      "description": "First Class Distinction with Honours",
-      "degreeName": "Bachelor of Engineering - BE (Hons.)",
-      "honors": [
-        "urn:li:fs_honor:(ACoAADhwtxQBsXApQoktnF30iLk5zpuxpsuLAvA,977908679)"
-      ],
-      "schoolUrn": "urn:li:fs_miniSchool:5101216",
-      "entityUrn": "urn:li:fs_education:(ACoAADhwtxQBsXApQoktnF30iLk5zpuxpsuLAvA,756491700)",
-      "school": {
-        "objectUrn": "urn:li:school:5101216",
-        "entityUrn": "urn:li:fs_miniSchool:5101216",
-        "active": true,
-        "schoolName": "Jadavpur University",
-        "trackingId": "Set9pLVFSHykr7aT9JOh1w==",
-        "logoUrl": "https://media.licdn.com/dms/image/v2/C510BAQET3otWuPTosQ/company-logo_"
-      },
-      "grade": "8.25 (76.3%)",
-      "timePeriod": {
-        "endDate": {
-          "month": 7,
-          "year": 2025
-        },
-        "startDate": {
-          "month": 12,
-          "year": 2021
-        }
-      },
-      "testScores": [
-        "urn:li:fs_testScore:(ACoAADhwtxQBsXApQoktnF30iLk5zpuxpsuLAvA,956688439)"
-      ],
-      "schoolName": "Jadavpur University",
-      "fieldOfStudy": "Computer Science and Engineering"
-    },
-    {
-      "entityUrn": "urn:li:fs_education:(ACoAADhwtxQBsXApQoktnF30iLk5zpuxpsuLAvA,768721772)",
-      "school": {
-        "objectUrn": "urn:li:school:3230309",
-        "entityUrn": "urn:li:fs_miniSchool:3230309",
-        "active": true,
-        "schoolName": "Burdwan Municipal High School",
-        "trackingId": "Eh7ESHZNQd2CzRM67v9U8g==",
-        "logoUrl": "https://media.licdn.com/dms/image/v2/C560BAQEWuTbLbvUAhg/company-logo_"
-      },
-      "grade": "O",
-      "timePeriod": {
-        "endDate": {
-          "month": 3,
-          "year": 2021
-        },
-        "startDate": {
-          "month": 7,
-          "year": 2019
-        }
-      },
-      "testScores": [
-        "urn:li:fs_testScore:(ACoAADhwtxQBsXApQoktnF30iLk5zpuxpsuLAvA,798726489)",
-        "urn:li:fs_testScore:(ACoAADhwtxQBsXApQoktnF30iLk5zpuxpsuLAvA,798877300)",
-        "urn:li:fs_testScore:(ACoAADhwtxQBsXApQoktnF30iLk5zpuxpsuLAvA,800114799)"
-      ],
-      "degreeName": "Higher Secondary ",
-      "schoolName": "Burdwan Municipal High School",
-      "fieldOfStudy": "Science",
-      "schoolUrn": "urn:li:fs_miniSchool:3230309"
-    },
-    {
-      "entityUrn": "urn:li:fs_education:(ACoAADhwtxQBsXApQoktnF30iLk5zpuxpsuLAvA,768720800)",
-      "grade": "AA",
-      "timePeriod": {
-        "endDate": {
-          "month": 3,
-          "year": 2019
-        },
-        "startDate": {
-          "month": 1,
-          "year": 2011
-        }
-      },
-      "degreeName": "Secondary",
-      "schoolName": "Burdwan Town School"
-    }
-  ],
-  "languages": [
-    {
-      "name": "Bengali",
-      "proficiency": "NATIVE_OR_BILINGUAL"
-    },
-    {
-      "name": "English",
-      "proficiency": "PROFESSIONAL_WORKING"
-    },
-    {
-      "name": "French",
-      "proficiency": "ELEMENTARY"
-    }
-  ],
-  "publications": [],
-  "certifications": [
-    {
-      "authority": "RKMVERI, Belur",
-      "name": "PERCEPTRON - The Turing Show, Coding Competition ",
-      "timePeriod": {
-        "startDate": {
-          "month": 1,
-          "year": 2023
-        }
-      },
-      "displaySource": "google.com",
-      "url": "https://drive.google.com/file/d/17nqnatBptOD0y1dSeYsjNiMZG-kg4A57/view?usp=drivesdk"
-    },
-    {
-      "authority": "NPTEL",
-      "name": "Programming in java",
-      "timePeriod": {
-        "startDate": {
-          "month": 11,
-          "year": 2023
-        }
-      },
-      "company": {
-        "objectUrn": "urn:li:company:13229455",
-        "entityUrn": "urn:li:fs_miniCompany:13229455",
-        "name": "NPTEL",
-        "showcase": false,
-        "active": true,
-        "logo": {
-          "com.linkedin.common.VectorImage": {
-            "artifacts": [
-              {
-                "width": 200,
-                "fileIdentifyingUrlPathSegment": "200_200/company-logo_200_200/0/1631333024279?e=1755129600&v=beta&t=Vx_9GgJZLE9lVeW6zY2eJxszXr-xAneYTr9ZUK5_0ZM",
-                "expiresAt": 1755129600000,
-                "height": 200
-              },
-              {
-                "width": 100,
-                "fileIdentifyingUrlPathSegment": "100_100/company-logo_100_100/0/1631333024279?e=1755129600&v=beta&t=7xkRAQNxVvw61WP8IGpZk_zs9qlTqTxlUBadOL6GBsU",
-                "expiresAt": 1755129600000,
-                "height": 100
-              },
-              {
-                "width": 400,
-                "fileIdentifyingUrlPathSegment": "400_400/company-logo_400_400/0/1631333024279?e=1755129600&v=beta&t=BhOCvWNT6ekCVC_e33lBcYoR2I2v_LnPQwUQC78Zf4w",
-                "expiresAt": 1755129600000,
-                "height": 400
-              }
-            ],
-            "rootUrl": "https://media.licdn.com/dms/image/v2/C4D0BAQHJZGa_G2gwUg/company-logo_"
-          }
-        },
-        "universalName": "nptel",
-        "dashCompanyUrn": "urn:li:fsd_company:13229455",
-        "trackingId": "l8lIj/ZIRpKHZS0ykXuTxA=="
-      },
-      "displaySource": "google.com",
-      "companyUrn": "urn:li:fs_miniCompany:13229455",
-      "url": "https://drive.google.com/file/d/1Rz42-BO7EmdyhEdpkgr642fpl1BktCdc/view?usp=drive_link"
-    }
-  ],
-  "volunteer": [],
-  "honors": [
-    {
-      "description": "AIR 65, 99.96 percentile",
-      "occupation": "urn:li:fs_education:(ACoAADhwtxQBsXApQoktnF30iLk5zpuxpsuLAvA,756491700)",
-      "title": "GATE CS, 2025",
-      "issueDate": {
-        "month": 2,
-        "year": 2025
-      }
-    },
-    {
-      "description": "98.98 percentile",
-      "title": "Senior Scholar",
-      "issueDate": {
-        "month": 7,
-        "year": 2022
-      },
-      "issuer": "Jagadish Bose National Science Talent Search"
-    },
-    {
-      "description": "98.5 percentile",
-      "title": "Junior Scholar",
-      "issueDate": {
-        "month": 3,
-        "year": 2020
-      },
-      "issuer": "Jagadish Bose National Science Talent Search"
-    }
-  ],
-  "projects": [
-    {
-      "occupation": "urn:li:fs_education:(ACoAADhwtxQBsXApQoktnF30iLk5zpuxpsuLAvA,756491700)",
-      "members": [
-        {
-          "member": {
-            "firstName": "Aviroop",
-            "lastName": "Mitra",
-            "dashEntityUrn": "urn:li:fsd_profile:ACoAADhwtxQBsXApQoktnF30iLk5zpuxpsuLAvA",
-            "occupation": "IISc CSA'27 • GATE CS AIR 65 (CS) • BE CSE, Jadavpur University, 2025",
-            "objectUrn": "urn:li:member:946910996",
-            "entityUrn": "urn:li:fs_miniProfile:ACoAADhwtxQBsXApQoktnF30iLk5zpuxpsuLAvA",
-            "publicIdentifier": "aviroopmitra071003",
-            "picture": {
-              "com.linkedin.common.VectorImage": {
-                "artifacts": [
-                  {
-                    "width": 400,
-                    "fileIdentifyingUrlPathSegment": "400_400/profile-framedphoto-shrink_400_400/0/1698469170079?e=1753077600&v=beta&t=zVVol3ZArGxVAUwXI54BScaTIXmxty0cN2uUfYoaqJ4",
-                    "expiresAt": 1753077600000,
-                    "height": 400
-                  },
-                  {
-                    "width": 200,
-                    "fileIdentifyingUrlPathSegment": "200_200/profile-framedphoto-shrink_200_200/0/1698469170079?e=1753077600&v=beta&t=FiVDegp0jxwIPvqMCjyKr6evAvOAHcOnPpMqlGwbXn4",
-                    "expiresAt": 1753077600000,
-                    "height": 200
-                  },
-                  {
-                    "width": 800,
-                    "fileIdentifyingUrlPathSegment": "800_800/profile-framedphoto-shrink_800_800/0/1698469170079?e=1753077600&v=beta&t=tBDxIWNa7xnQzcuLTIUw6yrKKXTat9NWmyj3vBFqdtg",
-                    "expiresAt": 1753077600000,
-                    "height": 800
-                  },
-                  {
-                    "width": 100,
-                    "fileIdentifyingUrlPathSegment": "100_100/profile-framedphoto-shrink_100_100/0/1698469170079?e=1753077600&v=beta&t=lESMJE6igHWyHb8lS2DGqBKTHuAq7WtOl972nWHm3Aw",
-                    "expiresAt": 1753077600000,
-                    "height": 100
-                  }
-                ],
-                "rootUrl": "https://media.licdn.com/dms/image/v2/D5635AQEnxd2b9x3E9g/profile-framedphoto-shrink_"
-              }
-            },
-            "trackingId": "u9dKZP32Snq61UDxCeDLnA=="
-          },
-          "entityUrn": "urn:li:fs_contributor:(ACoAADhwtxQBsXApQoktnF30iLk5zpuxpsuLAvA,1074288541,460000641)",
-          "profileUrn": "urn:li:fs_miniProfile:ACoAADhwtxQBsXApQoktnF30iLk5zpuxpsuLAvA"
-        }
-      ],
-      "timePeriod": {
-        "endDate": {
-          "month": 5,
-          "year": 2025
-        },
-        "startDate": {
-          "month": 2,
-          "year": 2025
-        }
-      },
-      "description": "Built a simulation of P2P network using FastAPI, Streamlit and Distributed Computing knowledge where peers can upload and view files (similar to Bit torrent)",
-      "title": "Distributed P2P Network"
-    },
-    {
-      "members": [
-        {
-          "member": {
-            "firstName": "Aviroop",
-            "lastName": "Mitra",
-            "dashEntityUrn": "urn:li:fsd_profile:ACoAADhwtxQBsXApQoktnF30iLk5zpuxpsuLAvA",
-            "occupation": "IISc CSA'27 • GATE CS AIR 65 (CS) • BE CSE, Jadavpur University, 2025",
-            "objectUrn": "urn:li:member:946910996",
-            "entityUrn": "urn:li:fs_miniProfile:ACoAADhwtxQBsXApQoktnF30iLk5zpuxpsuLAvA",
-            "publicIdentifier": "aviroopmitra071003",
-            "picture": {
-              "com.linkedin.common.VectorImage": {
-                "artifacts": [
-                  {
-                    "width": 400,
-                    "fileIdentifyingUrlPathSegment": "400_400/profile-framedphoto-shrink_400_400/0/1698469170079?e=1753077600&v=beta&t=zVVol3ZArGxVAUwXI54BScaTIXmxty0cN2uUfYoaqJ4",
-                    "expiresAt": 1753077600000,
-                    "height": 400
-                  },
-                  {
-                    "width": 200,
-                    "fileIdentifyingUrlPathSegment": "200_200/profile-framedphoto-shrink_200_200/0/1698469170079?e=1753077600&v=beta&t=FiVDegp0jxwIPvqMCjyKr6evAvOAHcOnPpMqlGwbXn4",
-                    "expiresAt": 1753077600000,
-                    "height": 200
-                  },
-                  {
-                    "width": 800,
-                    "fileIdentifyingUrlPathSegment": "800_800/profile-framedphoto-shrink_800_800/0/1698469170079?e=1753077600&v=beta&t=tBDxIWNa7xnQzcuLTIUw6yrKKXTat9NWmyj3vBFqdtg",
-                    "expiresAt": 1753077600000,
-                    "height": 800
-                  },
-                  {
-                    "width": 100,
-                    "fileIdentifyingUrlPathSegment": "100_100/profile-framedphoto-shrink_100_100/0/1698469170079?e=1753077600&v=beta&t=lESMJE6igHWyHb8lS2DGqBKTHuAq7WtOl972nWHm3Aw",
-                    "expiresAt": 1753077600000,
-                    "height": 100
-                  }
-                ],
-                "rootUrl": "https://media.licdn.com/dms/image/v2/D5635AQEnxd2b9x3E9g/profile-framedphoto-shrink_"
-              }
-            },
-            "trackingId": "u9dKZP32Snq61UDxCeDLnA=="
-          },
-          "entityUrn": "urn:li:fs_contributor:(ACoAADhwtxQBsXApQoktnF30iLk5zpuxpsuLAvA,1074567873,460000648)",
-          "profileUrn": "urn:li:fs_miniProfile:ACoAADhwtxQBsXApQoktnF30iLk5zpuxpsuLAvA"
-        }
-      ],
-      "timePeriod": {
-        "endDate": {
-          "month": 8,
-          "year": 2024
-        },
-        "startDate": {
-          "month": 8,
-          "year": 2024
-        }
-      },
-      "description": "• Developed a Streamlit-based web application to solve the Queens game, a logic puzzle from LinkedIn News.\n• Created a user-friendly interface with custom styling using HTML and CSS for enhanced visual appeal.\n• Integrated image processing using the Python PIL library to guide users on valid and invalid image uploads.",
-      "title": "LinkedIn Puzzle Solver"
-    },
-    {
-      "occupation": "urn:li:fs_education:(ACoAADhwtxQBsXApQoktnF30iLk5zpuxpsuLAvA,756491700)",
-      "members": [
-        {
-          "member": {
-            "firstName": "Aviroop",
-            "lastName": "Mitra",
-            "dashEntityUrn": "urn:li:fsd_profile:ACoAADhwtxQBsXApQoktnF30iLk5zpuxpsuLAvA",
-            "occupation": "IISc CSA'27 • GATE CS AIR 65 (CS) • BE CSE, Jadavpur University, 2025",
-            "objectUrn": "urn:li:member:946910996",
-            "entityUrn": "urn:li:fs_miniProfile:ACoAADhwtxQBsXApQoktnF30iLk5zpuxpsuLAvA",
-            "publicIdentifier": "aviroopmitra071003",
-            "picture": {
-              "com.linkedin.common.VectorImage": {
-                "artifacts": [
-                  {
-                    "width": 400,
                     "fileIdentifyingUrlPathSegment": "400_400/profile-framedphoto-shrink_400_400/0/1698469170079?e=1753077600&v=beta&t=zVVol3ZArGxVAUwXI54BScaTIXmxty0cN2uUfYoaqJ4",
                     "expiresAt": 1753077600000,
                     "height": 400
@@ -1524,5 +760,4 @@
       "description": "Full-Stack Ticket Platform | Jun–Jul 2024\nAngular + Spring Boot + MongoDB stack with JWT-secured role-based access. Provides a real-time ticket dashboard, template creation/search, appraisal & query threads, and an animated UI—while keeping CRUD latency under 50 ms. An API Gateway and client-side service discovery route traffic to horizontally duplicated ticket and auth services for effortless scale-out."
     }
   ]
->>>>>>> 3e3e6e4c
 }