--- conflicted
+++ resolved
@@ -14,10 +14,6 @@
       "location": "Kolkata, West Bengal, India",
       "startDate": "2023-11",
       "endDate": null,
-<<<<<<< HEAD
-      "summary": "Intelligent Claim Orchestration — Skan AI ↔ Guidewire | May–Jun 2025\nAutomated claim creation and assignment in Guidewire ClaimCenter with a vision-to-reasoning pipeline that pairs GPT-4 Vision/Text (async Python, prompt-engineered with token-cost guardrails) and a hierarchical scorer operating on a 30-event window. Delivered 80 % confidence (↑ 23 pts over benchmark) and halved inference latency.\n\nDocument Intelligence Platform — Carelon Health | Mar–May 2025\nStreamlit-based interface drives a PDF-to-image flow where a layout-transformer isolates semantic zones; cropped sections are passed to async GPT-4 Vision (backed by Mistral OCR and Python imaging) and rendered with Pandas. The generalized architecture now ingests diverse healthcare documents and keeps end-to-end latency under 3 s without sacrificing accuracy.",
-      "url": "https://www.linkedin.com/company/getleadster/"
-=======
       "summary": "Intelligent Claim Orchestration in Guideware — Skan AI | May–Jun 2025\nAutomated claim creation and assignment in Guidewire ClaimCenter with a vision-to-reasoning pipeline that pairs GPT-4 Vision/Text (async Python, prompt-engineered with token-cost guardrails) and a hierarchical scorer operating on a 30-event window. Delivered 80 % confidence (+23 pts over benchmark) and halved inference latency.\n\nDocument Intelligence Platform — Carelon Health | Mar–May 2025\nStreamlit-based interface drives a PDF-to-image flow where a layout-transformer isolates semantic zones; cropped sections are passed to async GPT-4 Vision (backed by Mistral OCR and Python imaging) and rendered with Pandas. The generalized architecture now ingests diverse healthcare documents and keeps end-to-end latency under 3 s without sacrificing accuracy.",
       "url": "https://www.linkedin.com/company/getleadster/",
       "points": [
@@ -29,7 +25,6 @@
         "Streamlit-based interface drives a PDF-to-image flow where a layout-transformer isolates semantic zones; cropped sections are passed to async GPT-4 Vision (backed by Mistral OCR and Python imaging) and rendered with Pandas. The generalized architecture now ingests diverse healthcare documents and keeps end-to-end latency under 3 s without sacrificing accuracy."
       ],
       "period": "Nov, 2023 – Jul, 2025"
->>>>>>> b1e672af
     },
     {
       "name": "PwC India",
@@ -38,16 +33,12 @@
       "startDate": "2024-06",
       "endDate": "2024-07",
       "summary": "Full-Stack Ticket Platform | Jun–Jul 2024\nAngular + Spring Boot + MongoDB stack with JWT-secured role-based access. Provides a real-time ticket dashboard, template creation/search, appraisal & query threads, and an animated UI—while keeping CRUD latency under 50 ms. An API Gateway and client-side service discovery route traffic to horizontally duplicated ticket and auth services for effortless scale-out.",
-<<<<<<< HEAD
-      "url": "https://www.linkedin.com/company/pwc/"
-=======
       "url": "https://www.linkedin.com/company/pwc/",
       "points": [
         "Full-Stack Ticket Platform | Jun–Jul 2024",
         "Angular + Spring Boot + MongoDB stack with JWT-secured role-based access. Provides a real-time ticket dashboard, template creation/search, appraisal & query threads, and an animated UI—while keeping CRUD latency under 50 ms. An API Gateway and client-side service discovery route traffic to horizontally duplicated ticket and auth services for effortless scale-out."
       ],
       "period": "Jun – Jul, 2024"
->>>>>>> b1e672af
     }
   ],
   "education": [
@@ -58,12 +49,8 @@
       "score": "8.15 ( upto 7th semester )",
       "startDate": "2021-12",
       "endDate": "2025-07",
-<<<<<<< HEAD
-      "url": "https://www.linkedin.com/school/jadavpur-university/"
-=======
       "url": "https://www.linkedin.com/school/jadavpur-university/",
       "period": "Dec, 2021 – Jul, 2025"
->>>>>>> b1e672af
     },
     {
       "institution": "Burdwan Municipal High School",
@@ -72,12 +59,8 @@
       "score": "O",
       "startDate": "2019-07",
       "endDate": "2021-03",
-<<<<<<< HEAD
-      "url": "https://www.linkedin.com/school/burdwan-municipal-high-school/"
-=======
       "url": "https://www.linkedin.com/school/burdwan-municipal-high-school/",
       "period": "Jul, 2019 – Mar, 2021"
->>>>>>> b1e672af
     },
     {
       "institution": "Burdwan Town School",
@@ -156,12 +139,6 @@
   "skills": [
     {
       "name": "OpenAI API"
-<<<<<<< HEAD
-    },
-    {
-      "name": "DSA"
-=======
->>>>>>> b1e672af
     },
     {
       "name": "Machine Learning"
