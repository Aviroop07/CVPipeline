--- conflicted
+++ resolved
@@ -13,16 +13,12 @@
       "position": "Machine Learning Intern",
       "location": "Kolkata, West Bengal, India",
       "startDate": "2023-11",
-<<<<<<< HEAD
       "endDate": null,
       "summary": "Intelligent Claim Orchestration in Guideware — Skan AI | May–Jun 2025\nAutomated claim creation and assignment in Guidewire ClaimCenter with a vision-to-reasoning pipeline that pairs GPT-4 Vision/Text (async Python, prompt-engineered with token-cost guardrails) and a hierarchical scorer operating on a 30-event window. Delivered 80 % confidence (+23 pts over benchmark) and halved inference latency.\n\nDocument Intelligence Platform — Carelon Health | Mar–May 2025\nStreamlit-based interface drives a PDF-to-image flow where a layout-transformer isolates semantic zones; cropped sections are passed to async GPT-4 Vision (backed by Mistral OCR and Python imaging) and rendered with Pandas. The generalized architecture now ingests diverse healthcare documents and keeps end-to-end latency under 3 s without sacrificing accuracy.",
       "url": "https://www.linkedin.com/company/getleadster/",
-=======
-      "endDate": "2025-07",
-      "summary": "Intelligent Claim Orchestration in Guideware — Skan AI | May–Jun 2025\nAutomated claim creation and assignment in Guidewire ClaimCenter with a vision-to-reasoning pipeline that pairs GPT-4 Vision/Text (async Python, prompt-engineered with token-cost guardrails) and a hierarchical scorer operating on a 30-event window. Delivered 80 % confidence (+23 pts over benchmark) and halved inference latency.\n\nDocument Intelligence Platform — Carelon Health | Mar–May 2025\nStreamlit-based interface drives a PDF-to-image flow where a layout-transformer isolates semantic zones; cropped sections are passed to async GPT-4 Vision (backed by Mistral OCR and Python imaging) and rendered with Pandas. The generalized architecture now ingests diverse healthcare documents and keeps end-to-end latency under 3 s without sacrificing accuracy.",
-      "url": "",
->>>>>>> 2159c37b
-      "points": [
+      "points": [
+        "Intelligent Claim Orchestration in Guideware — Skan AI | May–Jun 2025",
+        "Automated claim creation and assignment in Guidewire ClaimCenter with a vision-to-reasoning pipeline that pairs GPT-4 Vision/Text (async Python, prompt-engineered with token-cost guardrails) and a hierarchical scorer operating on a 30-event window. Delivered 80 % confidence (+23 pts over benchmark) and halved inference latency.",
         "Intelligent Claim Orchestration in Guideware — Skan AI | May–Jun 2025",
         "Automated claim creation and assignment in Guidewire ClaimCenter with a vision-to-reasoning pipeline that pairs GPT-4 Vision/Text (async Python, prompt-engineered with token-cost guardrails) and a hierarchical scorer operating on a 30-event window. Delivered 80 % confidence (+23 pts over benchmark) and halved inference latency.",
         "Document Intelligence Platform — Carelon Health | Mar–May 2025",
@@ -86,24 +82,6 @@
       "url": ""
     },
     {
-<<<<<<< HEAD
-=======
-      "name": "PERCEPTRON - The Turing Show, Coding Competition ",
-      "issuer": "RKMVERI, Belur",
-      "date": "Jan, 2023",
-      "url": "https://drive.google.com/file/d/17nqnatBptOD0y1dSeYsjNiMZG-kg4A57/view?usp=drivesdk"
-    }
-  ],
-  "awards": [
-    {
-      "title": "GATE CS, 2025",
-      "date": "Feb, 2025",
-      "awarder": "",
-      "summary": "AIR 65, 99.96 percentile",
-      "url": ""
-    },
-    {
->>>>>>> 2159c37b
       "title": "Jagadish Bose National Science Talent Search, Senior Scholar",
       "date": "Jul, 2022",
       "awarder": "JBNSTS",
@@ -175,14 +153,7 @@
       "name": "MySQL"
     },
     {
-<<<<<<< HEAD
       "name": "Compilers"
-=======
-      "name": "Streamlit"
-    },
-    {
-      "name": "pytest"
->>>>>>> 2159c37b
     },
     {
       "name": "REST APIs"
@@ -230,14 +201,10 @@
       "name": "Java"
     },
     {
-<<<<<<< HEAD
       "name": "Data Structures"
     },
     {
       "name": "Algorithms"
-=======
-      "name": "Jupyter"
->>>>>>> 2159c37b
     }
   ],
   "languages": [
@@ -258,43 +225,22 @@
     "Programming Languages": [
       "C++",
       "JavaScript",
-<<<<<<< HEAD
       "Java"
     ],
     "Machine Learning & Data Science": [
-=======
-      "SQL"
-    ],
-    "Machine Learning & AI": [
-      "OpenAI API",
->>>>>>> 2159c37b
       "Machine Learning",
       "Recommender Systems",
       "Transformers",
-<<<<<<< HEAD
-      "Scikit-Learn",
-      "NumPy"
-=======
       "Deep Learning"
     ],
     "Data Science & Analytics": [
       "NumPy",
       "Scikit-Learn",
-      "Jupyter"
-    ],
-    "Web & API Development": [
-      "REST APIs",
-      "FastAPI",
-      "Spring Boot",
-      "Angular",
-      "Node.js",
-      "Streamlit"
->>>>>>> 2159c37b
-    ],
-    "Databases & ORM": [
+      "NumPy"
+    ],
+    "Databases & Storage": [
       "MySQL",
       "MongoDB",
-<<<<<<< HEAD
       "SQL"
     ],
     "Web Frameworks & APIs": [
@@ -304,23 +250,15 @@
       "Spring Boot",
       "Angular",
       "Node.js"
-=======
-      "SQLAlchemy"
->>>>>>> 2159c37b
     ],
     "Cloud & DevOps": [
       "Cloud Computing",
       "Git"
     ],
-<<<<<<< HEAD
     "Computer Science Fundamentals": [
       "Compilers",
       "Data Structures",
       "Algorithms"
-=======
-    "Testing & QA": [
-      "pytest"
->>>>>>> 2159c37b
     ]
   }
 }